{
    "name": "uptime-kuma",
    "version": "2.0.0-dev",
    "license": "MIT",
    "repository": {
        "type": "git",
        "url": "https://github.com/louislam/uptime-kuma.git"
    },
    "engines": {
        "node": "14 || 16 || 18 || >= 20.4.0"
    },
    "scripts": {
        "lint:js": "eslint --ext \".js,.vue\" --ignore-path .gitignore .",
        "lint-fix:js": "eslint --ext \".js,.vue\" --fix --ignore-path .gitignore .",
        "lint:style": "stylelint \"**/*.{vue,css,scss}\" --ignore-path .gitignore",
        "lint-fix:style": "stylelint \"**/*.{vue,css,scss}\" --fix --ignore-path .gitignore",
        "lint": "npm run lint:js && npm run lint:style",
        "dev": "concurrently -k -r \"wait-on tcp:3000 && npm run start-server-dev \" \"npm run start-frontend-dev\"",
        "start-frontend-dev": "cross-env NODE_ENV=development vite --host --config ./config/vite.config.js",
        "start-frontend-devcontainer": "cross-env NODE_ENV=development DEVCONTAINER=1 vite --host --config ./config/vite.config.js",
        "start": "npm run start-server",
        "start-server": "node server/server.js",
        "start-server-dev": "cross-env NODE_ENV=development node server/server.js",
        "start-server-dev:watch": "cross-env NODE_ENV=development node --watch server/server.js",
        "build": "vite build --config ./config/vite.config.js",
        "test": "node test/prepare-test-server.js && npm run test-backend",
        "test-with-build": "npm run build && npm test",
        "test-backend": "node test/backend-test-entry.js && npm run jest-backend",
        "test-backend:14": "cross-env TEST_BACKEND=1 NODE_OPTIONS=\"--experimental-abortcontroller --no-warnings\" node--test test/backend-test",
        "test-backend:18": "cross-env TEST_BACKEND=1 node --test test/backend-test",
        "jest-backend": "cross-env TEST_BACKEND=1 jest --runInBand --detectOpenHandles --forceExit --config=./config/jest-backend.config.js",
        "tsc": "tsc",
        "vite-preview-dist": "vite preview --host --config ./config/vite.config.js",
        "build-docker": "npm run build && npm run build-docker-full && npm run build-docker-slim",
        "build-docker-base": "docker buildx build -f docker/debian-base.dockerfile --platform linux/amd64,linux/arm64,linux/arm/v7 -t louislam/uptime-kuma:base2 --target base2 . --push",
        "build-docker-base-slim": "docker buildx build -f docker/debian-base.dockerfile --platform linux/amd64,linux/arm64,linux/arm/v7 -t louislam/uptime-kuma:base2-slim --target base2-slim . --push",
        "build-docker-builder-go": "docker buildx build -f docker/builder-go.dockerfile --platform linux/amd64,linux/arm64,linux/arm/v7 -t louislam/uptime-kuma:builder-go . --push",
        "build-docker-slim": "node ./extra/env2arg.js docker buildx build -f docker/dockerfile --platform linux/amd64,linux/arm64,linux/arm/v7 -t louislam/uptime-kuma:2-slim -t louislam/uptime-kuma:$VERSION-slim --target release --build-arg BASE_IMAGE=louislam/uptime-kuma:base2-slim . --push",
        "build-docker-full": "node ./extra/env2arg.js docker buildx build -f docker/dockerfile --platform linux/amd64,linux/arm64,linux/arm/v7 -t louislam/uptime-kuma:2 -t louislam/uptime-kuma:$VERSION --target release . --push",
        "build-docker-nightly": "node ./extra/test-docker.js && npm run build && docker buildx build -f docker/dockerfile --platform linux/amd64,linux/arm64,linux/arm/v7 -t louislam/uptime-kuma:nightly2 --target nightly . --push",
        "build-docker-slim-rootless": "node ./extra/env2arg.js docker buildx build -f docker/dockerfile --platform linux/amd64,linux/arm64,linux/arm/v7 -t louislam/uptime-kuma:2-slim-rootless -t louislam/uptime-kuma:$VERSION-slim-rootless --target rootless --build-arg BASE_IMAGE=louislam/uptime-kuma:base2-slim . --push",
        "build-docker-full-rootless": "node ./extra/env2arg.js docker buildx build -f docker/dockerfile --platform linux/amd64,linux/arm64,linux/arm/v7 -t louislam/uptime-kuma:2-rootless -t louislam/uptime-kuma:$VERSION-rootless --target rootless . --push",
        "build-docker-nightly-rootless": "node ./extra/test-docker.js && npm run build && docker buildx build -f docker/dockerfile --platform linux/amd64,linux/arm64,linux/arm/v7 -t louislam/uptime-kuma:nightly2-rootless --target nightly-rootless . --push",
        "build-docker-nightly-local": "npm run build && docker build -f docker/dockerfile -t louislam/uptime-kuma:nightly2 --target nightly .",
        "build-docker-pr-test": "docker buildx build -f docker/dockerfile --platform linux/amd64,linux/arm64 -t louislam/uptime-kuma:pr-test2 --target pr-test2 . --push",
        "upload-artifacts": "docker buildx build -f docker/dockerfile --platform linux/amd64 -t louislam/uptime-kuma:upload-artifact --build-arg VERSION --build-arg GITHUB_TOKEN --target upload-artifact . --progress plain",
        "setup": "git checkout 1.23.8 && npm ci --production && npm run download-dist",
        "download-dist": "node extra/download-dist.js",
        "mark-as-nightly": "node extra/mark-as-nightly.js",
        "reset-password": "node extra/reset-password.js",
        "remove-2fa": "node extra/remove-2fa.js",
        "simple-dns-server": "node extra/simple-dns-server.js",
        "simple-mqtt-server": "node extra/simple-mqtt-server.js",
        "simple-mongo": "docker run --rm -p 27017:27017 mongo",
        "simple-postgres": "docker run --rm -p 5432:5432 -e POSTGRES_PASSWORD=postgres postgres",
        "simple-mariadb": "docker run --rm -p 3306:3306 -e MYSQL_ROOT_PASSWORD=mariadb# mariadb",
        "update-language-files": "cd extra/update-language-files && node index.js && cross-env-shell eslint ../../src/languages/$npm_config_language.js --fix",
        "release-final": "node ./extra/test-docker.js && node extra/update-version.js && npm run build-docker && node ./extra/press-any-key.js && npm run upload-artifacts && node ./extra/update-wiki-version.js",
        "release-beta": "node ./extra/test-docker.js && node extra/beta/update-version.js && npm run build && node ./extra/env2arg.js docker buildx build -f docker/dockerfile --platform linux/amd64,linux/arm64,linux/arm/v7 -t louislam/uptime-kuma:$VERSION -t louislam/uptime-kuma:beta .  --target release --push && node ./extra/press-any-key.js && npm run upload-artifacts",
        "git-remove-tag": "git tag -d",
        "build-dist-and-restart": "npm run build && npm run start-server-dev",
        "start-pr-test": "node extra/checkout-pr.js && npm install && npm run dev",
        "cy:test": "node test/prepare-test-server.js && node server/server.js --port=3002 --data-dir=./data/test/ --e2e",
        "cy:run": "npx cypress run --browser chrome --headless --config-file ./config/cypress.config.js",
        "cy:run:unit": "npx cypress run --browser chrome --headless --config-file ./config/cypress.frontend.config.js",
        "cypress-open": "concurrently -k -r \"node test/prepare-test-server.js && node server/server.js --port=3002 --data-dir=./data/test/\" \"cypress open --config-file ./config/cypress.config.js\"",
        "build-healthcheck-armv7": "cross-env GOOS=linux GOARCH=arm GOARM=7 go build -x -o ./extra/healthcheck-armv7 ./extra/healthcheck.go",
        "deploy-demo-server": "node extra/deploy-demo-server.js",
        "sort-contributors": "node extra/sort-contributors.js",
        "quick-run-nightly": "docker run --rm --env NODE_ENV=development -p 3001:3001 louislam/uptime-kuma:nightly2",
        "start-dev-container": "cd docker && docker-compose -f docker-compose-dev.yml up --force-recreate",
        "rebase-pr-to-1.23.X": "node extra/rebase-pr.js 1.23.X",
        "start-server-node14-win": "private\\node14\\node.exe server/server.js"
    },
    "dependencies": {
        "@grpc/grpc-js": "~1.7.3",
        "@louislam/ping": "~0.4.4-mod.1",
        "@louislam/sqlite3": "15.1.6",
        "args-parser": "~1.3.0",
        "axios": "~0.27.0",
        "axios-ntlm": "1.3.0",
        "badge-maker": "~3.3.1",
        "bcryptjs": "~2.4.3",
        "cacheable-lookup": "~6.0.4",
        "chardet": "~1.4.0",
        "check-password-strength": "^2.0.5",
        "cheerio": "~1.0.0-rc.12",
        "chroma-js": "~2.4.2",
        "command-exists": "~1.2.9",
        "compare-versions": "~3.6.0",
        "compression": "~1.7.4",
        "croner": "~6.0.5",
        "dayjs": "~1.11.5",
        "dotenv": "~16.0.3",
        "express": "~4.17.3",
        "express-basic-auth": "~1.2.1",
        "express-static-gzip": "~2.1.7",
        "form-data": "~4.0.0",
<<<<<<< HEAD
        "gamedig": "^4.2.0",
=======
        "gamedig": "~4.1.0",
        "http-cookie-agent": "~5.0.4",
>>>>>>> 62780001
        "html-escaper": "^3.0.3",
        "http-graceful-shutdown": "~3.1.7",
        "http-proxy-agent": "~5.0.0",
        "https-proxy-agent": "~5.0.1",
        "iconv-lite": "~0.6.3",
        "isomorphic-ws": "^5.0.0",
        "jsesc": "~3.0.2",
        "jsonata": "^2.0.3",
        "jsonwebtoken": "~9.0.0",
        "jwt-decode": "~3.1.2",
        "kafkajs": "^2.2.4",
        "knex": "^2.4.2",
        "limiter": "~2.1.0",
        "liquidjs": "^10.7.0",
        "mitt": "~3.0.1",
        "mongodb": "~4.17.1",
        "mqtt": "~4.3.7",
        "mssql": "~8.1.4",
        "mysql2": "~3.6.2",
        "nanoid": "~3.3.4",
        "node-cloudflared-tunnel": "~1.0.9",
        "node-radius-client": "~1.0.0",
        "nodemailer": "~6.6.5",
        "nostr-tools": "^1.13.1",
        "notp": "~2.0.3",
        "openid-client": "^5.4.2",
        "password-hash": "~1.2.2",
        "pg": "~8.11.3",
        "pg-connection-string": "~2.6.2",
        "playwright-core": "~1.35.1",
        "prom-client": "~13.2.0",
        "prometheus-api-metrics": "~3.2.1",
        "promisify-child-process": "~4.1.2",
        "protobufjs": "~7.2.4",
        "qs": "~6.10.4",
        "redbean-node": "~0.3.0",
        "redis": "~4.5.1",
        "semver": "~7.5.4",
        "socket.io": "~4.6.1",
        "socket.io-client": "~4.6.1",
        "socks-proxy-agent": "6.1.1",
        "tar": "~6.1.11",
        "tcp-ping": "~0.1.1",
        "thirty-two": "~1.0.2",
        "tough-cookie": "~4.1.3",
        "ws": "^8.13.0"
    },
    "devDependencies": {
        "@actions/github": "~5.0.1",
        "@fortawesome/fontawesome-svg-core": "~1.2.36",
        "@fortawesome/free-regular-svg-icons": "~5.15.4",
        "@fortawesome/free-solid-svg-icons": "~5.15.4",
        "@fortawesome/vue-fontawesome": "~3.0.0-5",
        "@popperjs/core": "~2.10.2",
        "@types/bootstrap": "~5.1.9",
        "@typescript-eslint/eslint-plugin": "^6.7.5",
        "@typescript-eslint/parser": "^6.7.5",
        "@vitejs/plugin-vue": "~4.2.3",
        "@vue/compiler-sfc": "~3.3.4",
        "@vuepic/vue-datepicker": "~3.4.8",
        "aedes": "^0.46.3",
        "bootstrap": "5.1.3",
        "chart.js": "~4.2.1",
        "chartjs-adapter-dayjs-4": "~1.0.4",
        "concurrently": "^7.1.0",
        "core-js": "~3.26.1",
        "cronstrue": "~2.24.0",
        "cross-env": "~7.0.3",
        "cypress": "^13.2.0",
        "delay": "^5.0.0",
        "dns2": "~2.0.1",
        "dompurify": "~2.4.3",
        "eslint": "~8.14.0",
        "eslint-plugin-jsdoc": "~46.4.6",
        "eslint-plugin-vue": "~8.7.1",
        "favico.js": "~0.3.10",
        "jest": "~29.6.1",
        "marked": "~4.2.5",
        "node-ssh": "~13.1.0",
        "postcss-html": "~1.5.0",
        "postcss-rtlcss": "~3.7.2",
        "postcss-scss": "~4.0.4",
        "prismjs": "~1.29.0",
        "qrcode": "~1.5.0",
        "rollup-plugin-visualizer": "^5.6.0",
        "sass": "~1.42.1",
        "stylelint": "^15.10.1",
        "stylelint-config-standard": "~25.0.0",
        "terser": "~5.15.0",
        "test": "~3.3.0",
        "timezones-list": "~3.0.1",
        "typescript": "~4.4.4",
        "v-pagination-3": "~0.1.7",
        "vite": "~4.4.1",
        "vite-plugin-commonjs": "^0.8.0",
        "vite-plugin-compression": "^0.5.1",
        "vue": "~3.3.4",
        "vue-chartjs": "~5.2.0",
        "vue-confirm-dialog": "~1.0.2",
        "vue-contenteditable": "~3.0.4",
        "vue-i18n": "~9.2.2",
        "vue-image-crop-upload": "~3.0.3",
        "vue-multiselect": "~3.0.0-alpha.2",
        "vue-prism-editor": "~2.0.0-alpha.2",
        "vue-qrcode": "~1.0.0",
        "vue-router": "~4.0.14",
        "vue-toastification": "~2.0.0-rc.5",
        "vuedraggable": "~4.1.0",
        "wait-on": "^7.2.0",
        "whatwg-url": "~12.0.1"
    }
}<|MERGE_RESOLUTION|>--- conflicted
+++ resolved
@@ -96,12 +96,8 @@
         "express-basic-auth": "~1.2.1",
         "express-static-gzip": "~2.1.7",
         "form-data": "~4.0.0",
-<<<<<<< HEAD
         "gamedig": "^4.2.0",
-=======
-        "gamedig": "~4.1.0",
         "http-cookie-agent": "~5.0.4",
->>>>>>> 62780001
         "html-escaper": "^3.0.3",
         "http-graceful-shutdown": "~3.1.7",
         "http-proxy-agent": "~5.0.0",

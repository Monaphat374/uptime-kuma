<<<<<<< HEAD
# DON'T UPDATE TO bullseye-slim, see #372.
# There is no 20-buster-slim for armv7 unfortunately, 18-buster-slim is the last one for Uptime Kuma v1.
FROM node:18-buster-slim
=======
# If the image changed, the second stage image should be changed too
FROM node:20-bookworm-slim AS base2-slim
>>>>>>> 87b2e45f
ARG TARGETPLATFORM

# Specify --no-install-recommends to skip unused dependencies, make the base much smaller!
# apprise = for notifications (From testing repo)
# sqlite3 = for debugging
# iputils-ping = for ping
# util-linux = for setpriv (Should be dropped in 2.0.0?)
# dumb-init = avoid zombie processes (#480)
# curl = for debugging
# ca-certificates = keep the cert up-to-date
# sudo = for start service nscd with non-root user
# nscd = for better DNS caching
RUN echo "deb http://deb.debian.org/debian testing main" >> /etc/apt/sources.list && \
    apt update && \
    apt --yes --no-install-recommends -t testing install apprise sqlite3 ca-certificates && \
    apt --yes --no-install-recommends -t stable install  \
        iputils-ping  \
        util-linux  \
        dumb-init  \
        curl  \
        sudo \
        nscd && \
    rm -rf /var/lib/apt/lists/* && \
    apt --yes autoremove


# Install cloudflared
RUN curl https://pkg.cloudflare.com/cloudflare-main.gpg --output /usr/share/keyrings/cloudflare-main.gpg && \
    echo 'deb [signed-by=/usr/share/keyrings/cloudflare-main.gpg] https://pkg.cloudflare.com/cloudflared bullseye main' | tee /etc/apt/sources.list.d/cloudflared.list && \
    apt update && \
    apt install --yes --no-install-recommends -t stable cloudflared && \
    cloudflared version && \
    rm -rf /var/lib/apt/lists/* && \
    apt --yes autoremove

# For nscd
COPY ./docker/etc/nscd.conf /etc/nscd.conf
COPY ./docker/etc/sudoers /etc/sudoers


# Full Base Image
# MariaDB, Chromium and fonts
FROM base2-slim AS base2
ENV UPTIME_KUMA_ENABLE_EMBEDDED_MARIADB=1
RUN apt update && \
    apt --yes --no-install-recommends install chromium fonts-indic fonts-noto fonts-noto-cjk mariadb-server && \
    rm -rf /var/lib/apt/lists/* && \
    apt --yes autoremove && \
    chown -R node:node /var/lib/mysql<|MERGE_RESOLUTION|>--- conflicted
+++ resolved
@@ -1,11 +1,5 @@
-<<<<<<< HEAD
-# DON'T UPDATE TO bullseye-slim, see #372.
-# There is no 20-buster-slim for armv7 unfortunately, 18-buster-slim is the last one for Uptime Kuma v1.
-FROM node:18-buster-slim
-=======
 # If the image changed, the second stage image should be changed too
 FROM node:20-bookworm-slim AS base2-slim
->>>>>>> 87b2e45f
 ARG TARGETPLATFORM
 
 # Specify --no-install-recommends to skip unused dependencies, make the base much smaller!

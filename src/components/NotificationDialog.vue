--- conflicted
+++ resolved
@@ -32,23 +32,9 @@
 
                         <template v-if="notification.type === 'telegram'">
                             <div class="mb-3">
-<<<<<<< HEAD
-                                <label for="type" class="form-label">Notification Type</label>
-                                <select class="form-select" id="type" v-model="notification.type">
-                                    <option value="telegram">Telegram</option>
-                                    <option value="webhook">Webhook</option>
-                                    <option value="smtp">Email (SMTP)</option>
-                                    <option value="discord">Discord</option>
-                                    <option value="signal">Signal</option>
-                                    <option value="gotify">Gotify</option>
-                                    <option value="slack">Slack</option>
-                                    <option value="pushover">Pushover</option>
-                                </select>
-=======
                                 <label for="telegram-bot-token" class="form-label">Bot Token</label>
                                 <input type="text" class="form-control" id="telegram-bot-token" required v-model="notification.telegramBotToken">
                                 <div class="form-text">You can get a token from <a href="https://t.me/BotFather" target="_blank">https://t.me/BotFather</a>.</div>
->>>>>>> a64ce814
                             </div>
 
                             <div class="mb-3">

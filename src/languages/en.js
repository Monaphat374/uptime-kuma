--- conflicted
+++ resolved
@@ -132,7 +132,6 @@
     backupDescription3: "Sensitive data such as notification tokens is included in the export file, please keep it carefully.",
     alertNoFile: "Please select a file to import.",
     alertWrongFileType: "Please select a JSON file.",
-<<<<<<< HEAD
     "Verify Token": "Verify Token",
     "Setup 2FA": "Setup 2FA",
     "Enable 2FA": "Enable 2FA",
@@ -142,8 +141,6 @@
     Active: "Active",
     Inactive: "Inactive",
     Token: "Token",
-    "Show URI": "Show URI"
-=======
+    "Show URI": "Show URI",
     "Clear all statistics": "Clear all Statistics"
->>>>>>> 6caae725
 }
--- conflicted
+++ resolved
@@ -27,11 +27,8 @@
 import zhHK from "./languages/zh-HK";
 import deDE from "./languages/de-DE";
 import fr from "./languages/fr";
-<<<<<<< HEAD
 import ja from "./languages/ja";
-=======
 import daDK from "./languages/da-DK";
->>>>>>> e55cf65f
 
 const routes = [
     {
@@ -99,11 +96,8 @@
     "zh-HK": zhHK,
     "de-DE": deDE,
     "fr": fr,
-<<<<<<< HEAD
     "ja": ja,
-=======
     "da-DK": daDK,
->>>>>>> e55cf65f
 };
 
 const i18n = createI18n({

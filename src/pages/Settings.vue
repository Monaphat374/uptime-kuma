--- conflicted
+++ resolved
@@ -214,7 +214,12 @@
                     <p>Jest przeznaczony dla <strong>kogoś, kto ma autoryzację zewnętrzną</strong> przed Uptime Kuma, taką jak Cloudflare Access.</p>
                     <p>Proszę używać ostrożnie.</p>
                 </template>
-<<<<<<< HEAD
+
+                <template v-else-if="$i18n.locale === 'et-EE' ">
+                    <p>Kas soovid <strong>lülitada autentimise välja</strong>?</p>
+                    <p>Kastuamiseks <strong>välise autentimispakkujaga</strong>, näiteks Cloudflare Access.</p>
+                    <p>Palun kasuta vastutustundlikult.</p>
+                </template>
 
                 <!-- English (en) -->
                 <template v-else>
@@ -226,13 +231,6 @@
 
             <Confirm ref="confirmClearStatistics" btn-style="btn-danger" :yes-text="$t('Yes')" :no-text="$t('No')" @yes="clearStatistics">
                 {{ $t("confirmClearStatisticsMsg") }}
-=======
-                <template v-if="$i18n.locale === 'et-EE' ">
-                    <p>Kas soovid <strong>lülitada autentimise välja</strong>?</p>
-                    <p>Kastuamiseks <strong>välise autentimispakkujaga</strong>, näiteks Cloudflare Access.</p>
-                    <p>Palun kasuta vastutustundlikult.</p>
-                </template>
->>>>>>> 2c3880a3
             </Confirm>
         </div>
     </transition>

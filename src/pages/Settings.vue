--- conflicted
+++ resolved
@@ -35,26 +35,7 @@
 </template>
 
 <script>
-<<<<<<< HEAD
-import HiddenInput from "../components/HiddenInput.vue";
-import Confirm from "../components/Confirm.vue";
-import dayjs from "dayjs";
-import utc from "dayjs/plugin/utc";
-import timezone from "dayjs/plugin/timezone";
-import NotificationDialog from "../components/NotificationDialog.vue";
-import TwoFADialog from "../components/TwoFADialog.vue";
-import jwt_decode from "jwt-decode";
-dayjs.extend(utc);
-dayjs.extend(timezone);
-
-import { timezoneList, setPageLocale } from "../util-frontend";
-import { useToast } from "vue-toastification";
-import { log_debug } from "../util.ts";
-
-const toast = useToast();
-=======
 import { useRoute } from "vue-router";
->>>>>>> 40cb22e6
 
 export default {
     data() {
@@ -133,119 +114,6 @@
                 this.loadSettings();
             });
         },
-<<<<<<< HEAD
-
-        confirmDisableAuth() {
-            this.$refs.confirmDisableAuth.show();
-        },
-
-        confirmClearStatistics() {
-            this.$refs.confirmClearStatistics.show();
-        },
-
-        confirmImport() {
-            this.$refs.confirmImport.show();
-        },
-
-        disableAuth() {
-            this.settings.disableAuth = true;
-            this.saveSettings();
-        },
-
-        enableAuth() {
-            this.settings.disableAuth = false;
-            this.saveSettings();
-            this.$root.storage().removeItem("token");
-            location.reload();
-        },
-
-        downloadBackup() {
-            let time = dayjs().format("YYYY_MM_DD-hh_mm_ss");
-            let fileName = `Uptime_Kuma_Backup_${time}.json`;
-            let monitorList = Object.values(this.$root.monitorList);
-            let exportData = {
-                version: this.$root.info.version,
-                notificationList: this.$root.notificationList,
-                monitorList: monitorList,
-            };
-            exportData = JSON.stringify(exportData, null, 4);
-            let downloadItem = document.createElement("a");
-            downloadItem.setAttribute("href", "data:application/json;charset=utf-8," + encodeURIComponent(exportData));
-            downloadItem.setAttribute("download", fileName);
-            downloadItem.click();
-        },
-
-        importBackup() {
-            this.processing = true;
-            let uploadItem = document.getElementById("importBackup").files;
-
-            if (uploadItem.length <= 0) {
-                this.processing = false;
-                return this.importAlert = this.$t("alertNoFile");
-            }
-
-            if (uploadItem.item(0).type !== "application/json") {
-                this.processing = false;
-                return this.importAlert = this.$t("alertWrongFileType");
-            }
-
-            let fileReader = new FileReader();
-            fileReader.readAsText(uploadItem.item(0));
-
-            fileReader.onload = item => {
-                this.$root.uploadBackup(item.target.result, this.importHandle, (res) => {
-                    this.processing = false;
-
-                    if (res.ok) {
-                        toast.success(res.msg);
-                    } else {
-                        toast.error(res.msg);
-                    }
-                });
-            };
-        },
-
-        clearStatistics() {
-            this.$root.clearStatistics((res) => {
-                if (res.ok) {
-                    this.$router.go();
-                } else {
-                    toast.error(res.msg);
-                }
-            });
-        },
-
-        autoGetPrimaryBaseURL() {
-            this.settings.primaryBaseURL = location.protocol + "//" + location.host;
-        },
-
-        shrinkDatabase() {
-            this.$root.getSocket().emit("shrinkDatabase", (res) => {
-                if (res.ok) {
-                    this.loadDatabaseSize();
-                    toast.success("Done");
-                } else {
-                    log_debug("settings", res);
-                }
-            });
-        },
-
-        loadDatabaseSize() {
-            log_debug("settings", "load database size");
-            this.$root.getSocket().emit("getDatabaseSize", (res) => {
-
-                if (res.ok) {
-                    this.databaseSize = res.size;
-                    log_debug("settings", "database size: " + res.size);
-                } else {
-                    log_debug("settings", res);
-                }
-
-            });
-        }
-
-=======
->>>>>>> 40cb22e6
     },
 };
 </script>

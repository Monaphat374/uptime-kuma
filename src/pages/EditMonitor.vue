<template>
    <transition name="slide-fade" appear>
        <div>
            <h1 class="mb-3">{{ pageName }}</h1>
            <form @submit.prevent="submit">
                <div class="shadow-box">
                    <div class="row">
                        <div class="col-md-6">
                            <h2 class="mb-2">{{ $t("General") }}</h2>

                            <div class="my-3">
                                <label for="type" class="form-label">{{ $t("Monitor Type") }}</label>
                                <select id="type" v-model="monitor.type" class="form-select">
                                    <option value="http">
                                        HTTP(s)
                                    </option>
                                    <option value="port">
                                        TCP Port
                                    </option>
                                    <option value="ping">
                                        Ping
                                    </option>
                                    <option value="keyword">
                                        HTTP(s) - {{ $t("Keyword") }}
                                    </option>
                                    <option value="dns">
                                        DNS
                                    </option>
                                    <option value="push">
                                        Push
                                    </option>
                                    <option value="steam">
                                        Steam Game Server
                                    </option>
                                    <option value="docker">
                                        {{ $t("Docker Container") }}
                                    </option>
                                </select>
                            </div>

                            <!-- Friendly Name -->
                            <div class="my-3">
                                <label for="name" class="form-label">{{ $t("Friendly Name") }}</label>
                                <input id="name" v-model="monitor.name" type="text" class="form-control" required>
                            </div>

                            <!-- URL -->
                            <div v-if="monitor.type === 'http' || monitor.type === 'keyword' " class="my-3">
                                <label for="url" class="form-label">{{ $t("URL") }}</label>
                                <input id="url" v-model="monitor.url" type="url" class="form-control" pattern="https?://.+" required>
                            </div>

                            <!-- Push URL -->
                            <div v-if="monitor.type === 'push' " class="my-3">
                                <label for="push-url" class="form-label">{{ $t("PushUrl") }}</label>
                                <CopyableInput id="push-url" v-model="pushURL" type="url" disabled="disabled" />
                                <div class="form-text">
                                    {{ $t("needPushEvery", [monitor.interval]) }}<br />
                                    {{ $t("pushOptionalParams", ["msg, ping"]) }}
                                </div>
                            </div>

                            <!-- Keyword -->
                            <div v-if="monitor.type === 'keyword' " class="my-3">
                                <label for="keyword" class="form-label">{{ $t("Keyword") }}</label>
                                <input id="keyword" v-model="monitor.keyword" type="text" class="form-control" required>
                                <div class="form-text">
                                    {{ $t("keywordDescription") }}
                                </div>
                            </div>

                            <!-- Hostname -->
                            <!-- TCP Port / Ping / DNS / Steam only -->
                            <div v-if="monitor.type === 'port' || monitor.type === 'ping' || monitor.type === 'dns' || monitor.type === 'steam'" class="my-3">
                                <label for="hostname" class="form-label">{{ $t("Hostname") }}</label>
                                <input id="hostname" v-model="monitor.hostname" type="text" class="form-control" :pattern="`${ipRegexPattern}|${hostnameRegexPattern}`" required>
                            </div>

                            <!-- Port -->
                            <!-- For TCP Port / Steam Type -->
                            <div v-if="monitor.type === 'port' || monitor.type === 'steam'" class="my-3">
                                <label for="port" class="form-label">{{ $t("Port") }}</label>
                                <input id="port" v-model="monitor.port" type="number" class="form-control" required min="0" max="65535" step="1">
                            </div>

                            <!-- DNS Resolver Server -->
                            <!-- For DNS Type -->
                            <template v-if="monitor.type === 'dns'">
                                <div class="my-3">
                                    <label for="dns_resolve_server" class="form-label">{{ $t("Resolver Server") }}</label>
                                    <input id="dns_resolve_server" v-model="monitor.dns_resolve_server" type="text" class="form-control" :pattern="ipRegex" required>
                                    <div class="form-text">
                                        {{ $t("resolverserverDescription") }}
                                    </div>
                                </div>

                                <div class="my-3">
                                    <label for="dns_resolve_type" class="form-label">{{ $t("Resource Record Type") }}</label>

                                    <!-- :allow-empty="false" is not working, set a default value instead https://github.com/shentao/vue-multiselect/issues/336   -->
                                    <VueMultiselect
                                        id="dns_resolve_type"
                                        v-model="monitor.dns_resolve_type"
                                        :options="dnsresolvetypeOptions"
                                        :multiple="false"
                                        :close-on-select="true"
                                        :clear-on-select="false"
                                        :preserve-search="false"
                                        :placeholder="$t('Pick a RR-Type...')"
                                        :preselect-first="false"
                                        :max-height="500"
                                        :taggable="false"
                                    ></VueMultiselect>

                                    <div class="form-text">
                                        {{ $t("rrtypeDescription") }}
                                    </div>
                                </div>
                            </template>

                            <!-- Docker Container Name / ID -->
                            <!-- For Docker Type -->
                            <div v-if="monitor.type === 'docker'" class="my-3">
                                <label for="docker_container" class="form-label">{{ $t("Container Name / ID") }}</label>
                                <input id="docker_container" v-model="monitor.docker_container" type="text" class="form-control" required>
                            </div>

                            <!-- Docker Connection Type -->
                            <!-- For Docker Type -->
                            <div v-if="monitor.type === 'docker'" class="my-3">
                                <label for="docker_type" class="form-label">{{ $t("Docker Type") }}</label>
                                <select id="docker_type" v-model="monitor.docker_type" class="form-select">
                                    <option value="socket">
                                        {{ $t("docker_socket") }}
                                    </option>
                                    <option value="tcp">
                                        {{ $t("docker_tcp") }}
                                    </option>
                                </select>
                            </div>

                            <!-- Docker Daemon -->
                            <!-- For Docker Type -->
                            <div v-if="monitor.type === 'docker'" class="my-3">
                                <label for="docker_daemon" class="form-label">{{ $t("Docker Daemon") }}</label>
                                <input id="docker_daemon" v-model="monitor.docker_daemon" type="text" class="form-control" required>
                            </div>

                            <!-- Interval -->
                            <div class="my-3">
                                <label for="interval" class="form-label">{{ $t("Heartbeat Interval") }} ({{ $t("checkEverySecond", [ monitor.interval ]) }})</label>
                                <input id="interval" v-model="monitor.interval" type="number" class="form-control" required min="20" step="1">
                            </div>

                            <div class="my-3">
                                <label for="maxRetries" class="form-label">{{ $t("Retries") }}</label>
                                <input id="maxRetries" v-model="monitor.maxretries" type="number" class="form-control" required min="0" step="1">
                                <div class="form-text">
                                    {{ $t("retriesDescription") }}
                                </div>
                            </div>

                            <div class="my-3">
                                <label for="retry-interval" class="form-label">
                                    {{ $t("Heartbeat Retry Interval") }}
                                    <span>({{ $t("retryCheckEverySecond", [ monitor.retryInterval ]) }})</span>
                                </label>
                                <input id="retry-interval" v-model="monitor.retryInterval" type="number" class="form-control" required min="20" step="1">
                            </div>

                            <h2 v-if="monitor.type !== 'push'" class="mt-5 mb-2">{{ $t("Advanced") }}</h2>

                            <div v-if="monitor.type === 'http' || monitor.type === 'keyword' " class="my-3 form-check">
                                <input id="ignore-tls" v-model="monitor.ignoreTls" class="form-check-input" type="checkbox" value="">
                                <label class="form-check-label" for="ignore-tls">
                                    {{ $t("ignoreTLSError") }}
                                </label>
                            </div>

                            <div class="my-3 form-check">
                                <input id="upside-down" v-model="monitor.upsideDown" class="form-check-input" type="checkbox">
                                <label class="form-check-label" for="upside-down">
                                    {{ $t("Upside Down Mode") }}
                                </label>
                                <div class="form-text">
                                    {{ $t("upsideDownModeDescription") }}
                                </div>
                            </div>

                            <!-- HTTP / Keyword only -->
                            <template v-if="monitor.type === 'http' || monitor.type === 'keyword' ">
                                <div class="my-3">
                                    <label for="maxRedirects" class="form-label">{{ $t("Max. Redirects") }}</label>
                                    <input id="maxRedirects" v-model="monitor.maxredirects" type="number" class="form-control" required min="0" step="1">
                                    <div class="form-text">
                                        {{ $t("maxRedirectDescription") }}
                                    </div>
                                </div>

                                <div class="my-3">
                                    <label for="acceptedStatusCodes" class="form-label">{{ $t("Accepted Status Codes") }}</label>

                                    <VueMultiselect
                                        id="acceptedStatusCodes"
                                        v-model="monitor.accepted_statuscodes"
                                        :options="acceptedStatusCodeOptions"
                                        :multiple="true"
                                        :close-on-select="false"
                                        :clear-on-select="false"
                                        :preserve-search="true"
                                        :placeholder="$t('Pick Accepted Status Codes...')"
                                        :preselect-first="false"
                                        :max-height="600"
                                        :taggable="true"
                                    ></VueMultiselect>

                                    <div class="form-text">
                                        {{ $t("acceptedStatusCodesDescription") }}
                                    </div>
                                </div>
                            </template>

                            <div class="my-3">
                                <tags-manager ref="tagsManager" :pre-selected-tags="monitor.tags"></tags-manager>
                            </div>

                            <div class="mt-5 mb-1">
                                <button id="monitor-submit-btn" class="btn btn-primary" type="submit" :disabled="processing">{{ $t("Save") }}</button>
                            </div>
                        </div>

                        <div class="col-md-6">
                            <div v-if="$root.isMobile" class="mt-3" />

                            <!-- Notifications -->
                            <h2 class="mb-2">{{ $t("Notifications") }}</h2>
                            <p v-if="$root.notificationList.length === 0">
                                {{ $t("Not available, please setup.") }}
                            </p>

                            <div v-for="notification in $root.notificationList" :key="notification.id" class="form-check form-switch my-3">
                                <input :id=" 'notification' + notification.id" v-model="monitor.notificationIDList[notification.id]" class="form-check-input" type="checkbox">

                                <label class="form-check-label" :for=" 'notification' + notification.id">
                                    {{ notification.name }}
                                    <a href="#" @click="$refs.notificationDialog.show(notification.id)">{{ $t("Edit") }}</a>
                                </label>

                                <span v-if="notification.isDefault == true" class="badge bg-primary ms-2">{{ $t("Default") }}</span>
                            </div>

                            <button class="btn btn-primary me-2" type="button" @click="$refs.notificationDialog.show()">
                                {{ $t("Setup Notification") }}
                            </button>

                            <!-- Proxies -->
                            <h2 class="mt-5 mb-2">{{ $t("Proxies") }}</h2>
                            <p v-if="$root.proxyList.length === 0">
                                {{ $t("Not available, please setup.") }}
                            </p>

                            <div v-if="$root.proxyList.length > 0" class="form-check form-switch my-3">
                                <input id="proxy-disable" v-model="monitor.proxyId" :value="null" name="proxy" class="form-check-input" type="radio">
                                <label class="form-check-label" for="proxy-disable">{{ $t("No Proxy") }}</label>
                            </div>

                            <div v-for="proxy in $root.proxyList" :key="proxy.id" class="form-check form-switch my-3">
                                <input :id="`proxy-${proxy.id}`" v-model="monitor.proxyId" :value="proxy.id" name="proxy" class="form-check-input" type="radio">

                                <label class="form-check-label" :for="`proxy-${proxy.id}`">
                                    {{ proxy.host }}:{{ proxy.port }} ({{ proxy.protocol }})
                                    <a href="#" @click="$refs.proxyDialog.show(proxy.id)">{{ $t("Edit") }}</a>
                                </label>

                                <span v-if="proxy.default === true" class="badge bg-primary ms-2">{{ $t("default") }}</span>
                            </div>

                            <button class="btn btn-primary me-2" type="button" @click="$refs.proxyDialog.show()">
                                {{ $t("Setup Proxy") }}
                            </button>

                            <!-- HTTP Options -->
                            <template v-if="monitor.type === 'http' || monitor.type === 'keyword' ">
                                <h2 class="mt-5 mb-2">{{ $t("HTTP Options") }}</h2>

                                <!-- Method -->
                                <div class="my-3">
                                    <label for="method" class="form-label">{{ $t("Method") }}</label>
                                    <select id="method" v-model="monitor.method" class="form-select">
                                        <option value="GET">
                                            GET
                                        </option>
                                        <option value="POST">
                                            POST
                                        </option>
                                        <option value="PUT">
                                            PUT
                                        </option>
                                        <option value="PATCH">
                                            PATCH
                                        </option>
                                        <option value="DELETE">
                                            DELETE
                                        </option>
                                        <option value="HEAD">
                                            HEAD
                                        </option>
                                        <option value="OPTIONS">
                                            OPTIONS
                                        </option>
                                    </select>
                                </div>

                                <!-- Body -->
                                <div class="my-3">
                                    <label for="body" class="form-label">{{ $t("Body") }}</label>
                                    <textarea id="body" v-model="monitor.body" class="form-control" :placeholder="bodyPlaceholder"></textarea>
                                </div>

                                <!-- Headers -->
                                <div class="my-3">
                                    <label for="headers" class="form-label">{{ $t("Headers") }}</label>
                                    <textarea id="headers" v-model="monitor.headers" class="form-control" :placeholder="headersPlaceholder"></textarea>
                                </div>

                                <!-- HTTP Basic Auth -->
                                <h4 class="mt-5 mb-2">{{ $t("HTTP Basic Auth") }}</h4>

                                <div class="my-3">
                                    <label for="basicauth" class="form-label">{{ $t("Username") }}</label>
                                    <input id="basicauth-user" v-model="monitor.basic_auth_user" type="text" class="form-control" :placeholder="$t('Username')">
                                </div>

                                <div class="my-3">
                                    <label for="basicauth" class="form-label">{{ $t("Password") }}</label>
                                    <input id="basicauth-pass" v-model="monitor.basic_auth_pass" type="password" autocomplete="new-password" class="form-control" :placeholder="$t('Password')">
                                </div>
                            </template>
                        </div>
                    </div>
                </div>
            </form>

            <NotificationDialog ref="notificationDialog" @added="addedNotification" />
            <ProxyDialog ref="proxyDialog" @added="addedProxy" />
        </div>
    </transition>
</template>

<script>
import NotificationDialog from "../components/NotificationDialog.vue";
import ProxyDialog from "../components/ProxyDialog.vue";
import TagsManager from "../components/TagsManager.vue";
import CopyableInput from "../components/CopyableInput.vue";

import { useToast } from "vue-toastification";
import VueMultiselect from "vue-multiselect";
import { genSecret, isDev } from "../util.ts";

const toast = useToast();

export default {
    components: {
        ProxyDialog,
        CopyableInput,
        NotificationDialog,
        TagsManager,
        VueMultiselect,
    },

    data() {
        return {
            processing: false,
            monitor: {
                notificationIDList: {},
                // Do not add default value here, please check init() method
            },
            acceptedStatusCodeOptions: [],
            dnsresolvetypeOptions: [],

            // Source: https://digitalfortress.tech/tips/top-15-commonly-used-regex/
            ipRegexPattern: "((^\\s*((([0-9]|[1-9][0-9]|1[0-9]{2}|2[0-4][0-9]|25[0-5])\\.){3}([0-9]|[1-9][0-9]|1[0-9]{2}|2[0-4][0-9]|25[0-5]))\\s*$)|(^\\s*((([0-9A-Fa-f]{1,4}:){7}([0-9A-Fa-f]{1,4}|:))|(([0-9A-Fa-f]{1,4}:){6}(:[0-9A-Fa-f]{1,4}|((25[0-5]|2[0-4]\\d|1\\d\\d|[1-9]?\\d)(\\.(25[0-5]|2[0-4]\\d|1\\d\\d|[1-9]?\\d)){3})|:))|(([0-9A-Fa-f]{1,4}:){5}(((:[0-9A-Fa-f]{1,4}){1,2})|:((25[0-5]|2[0-4]\\d|1\\d\\d|[1-9]?\\d)(\\.(25[0-5]|2[0-4]\\d|1\\d\\d|[1-9]?\\d)){3})|:))|(([0-9A-Fa-f]{1,4}:){4}(((:[0-9A-Fa-f]{1,4}){1,3})|((:[0-9A-Fa-f]{1,4})?:((25[0-5]|2[0-4]\\d|1\\d\\d|[1-9]?\\d)(\\.(25[0-5]|2[0-4]\\d|1\\d\\d|[1-9]?\\d)){3}))|:))|(([0-9A-Fa-f]{1,4}:){3}(((:[0-9A-Fa-f]{1,4}){1,4})|((:[0-9A-Fa-f]{1,4}){0,2}:((25[0-5]|2[0-4]\\d|1\\d\\d|[1-9]?\\d)(\\.(25[0-5]|2[0-4]\\d|1\\d\\d|[1-9]?\\d)){3}))|:))|(([0-9A-Fa-f]{1,4}:){2}(((:[0-9A-Fa-f]{1,4}){1,5})|((:[0-9A-Fa-f]{1,4}){0,3}:((25[0-5]|2[0-4]\\d|1\\d\\d|[1-9]?\\d)(\\.(25[0-5]|2[0-4]\\d|1\\d\\d|[1-9]?\\d)){3}))|:))|(([0-9A-Fa-f]{1,4}:){1}(((:[0-9A-Fa-f]{1,4}){1,6})|((:[0-9A-Fa-f]{1,4}){0,4}:((25[0-5]|2[0-4]\\d|1\\d\\d|[1-9]?\\d)(\\.(25[0-5]|2[0-4]\\d|1\\d\\d|[1-9]?\\d)){3}))|:))|(:(((:[0-9A-Fa-f]{1,4}){1,7})|((:[0-9A-Fa-f]{1,4}){0,5}:((25[0-5]|2[0-4]\\d|1\\d\\d|[1-9]?\\d)(\\.(25[0-5]|2[0-4]\\d|1\\d\\d|[1-9]?\\d)){3}))|:)))(%.+)?\\s*$))",
            // Source: https://stackoverflow.com/questions/106179/regular-expression-to-match-dns-hostname-or-ip-address
            hostnameRegexPattern: "^(([a-zA-Z0-9_]|[a-zA-Z0-9_][a-zA-Z0-9\\-_]*[a-zA-Z0-9_])\\.)*([A-Za-z0-9_]|[A-Za-z0-9_][A-Za-z0-9\\-_]*[A-Za-z0-9_])$"
        };
    },

    computed: {

        ipRegex() {

            // Allow to test with simple dns server with port (127.0.0.1:5300)
            if (! isDev) {
                return this.ipRegexPattern;
            }
            return null;
        },

        pageName() {
            return this.$t((this.isAdd) ? "Add New Monitor" : "Edit");
        },

        isAdd() {
            return this.$route.path === "/add";
        },

        isEdit() {
            return this.$route.path.startsWith("/edit");
        },

        pushURL() {
            return this.$root.baseURL + "/api/push/" + this.monitor.pushToken + "?msg=OK&ping=";
        },

        bodyPlaceholder() {
            return this.$t("Example:", [`
{
    "key": "value"
}`]);
        },

        headersPlaceholder() {
            return this.$t("Example:", [`
{
    "HeaderName": "HeaderValue"
}`]);
        }

    },
    watch: {
        "$root.proxyList"() {
            if (this.isAdd) {
                if (this.$root.proxyList && !this.monitor.proxyId) {
                    const proxy = this.$root.proxyList.find(proxy => proxy.default);

                    if (proxy) {
                        this.monitor.proxyId = proxy.id;
                    }
                }
            }
        },

        "$route.fullPath"() {
            this.init();
        },

        "monitor.interval"(value, oldValue) {
            // Link interval and retryInterval if they are the same value.
            if (this.monitor.retryInterval === oldValue) {
                this.monitor.retryInterval = value;
            }
        },

        "monitor.type"() {
            if (this.monitor.type === "push") {
                if (! this.monitor.pushToken) {
                    this.monitor.pushToken = genSecret(10);
                }
            }
        }

    },
    mounted() {
        this.init();

        let acceptedStatusCodeOptions = [
            "100-199",
            "200-299",
            "300-399",
            "400-499",
            "500-599",
        ];

        let dnsresolvetypeOptions = [
            "A",
            "AAAA",
            "CAA",
            "CNAME",
            "MX",
            "NS",
            "PTR",
            "SOA",
            "SRV",
            "TXT",
        ];

        for (let i = 100; i <= 999; i++) {
            acceptedStatusCodeOptions.push(i.toString());
        }

        this.acceptedStatusCodeOptions = acceptedStatusCodeOptions;
        this.dnsresolvetypeOptions = dnsresolvetypeOptions;
    },
    methods: {
        init() {
            if (this.isAdd) {

                this.monitor = {
                    type: "http",
                    name: "",
                    url: "https://",
                    method: "GET",
                    interval: 60,
                    retryInterval: this.interval,
                    maxretries: 0,
                    notificationIDList: {},
                    ignoreTls: false,
                    upsideDown: false,
                    maxredirects: 10,
                    accepted_statuscodes: ["200-299"],
                    dns_resolve_type: "A",
                    dns_resolve_server: "1.1.1.1",
<<<<<<< HEAD
                    docker_container: "",
                    docker_daemon: "/var/run/docker.sock",
                    docker_type: "socket",
=======
                    proxyId: null,
>>>>>>> 99042e69
                };

                if (this.$root.proxyList && !this.monitor.proxyId) {
                    const proxy = this.$root.proxyList.find(proxy => proxy.default);

                    if (proxy) {
                        this.monitor.proxyId = proxy.id;
                    }
                }

                for (let i = 0; i < this.$root.notificationList.length; i++) {
                    if (this.$root.notificationList[i].isDefault == true) {
                        this.monitor.notificationIDList[this.$root.notificationList[i].id] = true;
                    }
                }
            } else if (this.isEdit) {
                this.$root.getSocket().emit("getMonitor", this.$route.params.id, (res) => {
                    if (res.ok) {
                        this.monitor = res.monitor;

                        // Handling for monitors that are created before 1.7.0
                        if (this.monitor.retryInterval === 0) {
                            this.monitor.retryInterval = this.monitor.interval;
                        }
                    } else {
                        toast.error(res.msg);
                    }
                });
            }

        },

        isInputValid() {
            if (this.monitor.body) {
                try {
                    JSON.parse(this.monitor.body);
                } catch (err) {
                    toast.error(this.$t("BodyInvalidFormat") + err.message);
                    return false;
                }
            }
            if (this.monitor.headers) {
                try {
                    JSON.parse(this.monitor.headers);
                } catch (err) {
                    toast.error(this.$t("HeadersInvalidFormat") + err.message);
                    return false;
                }
            }
            return true;
        },

        async submit() {
            this.processing = true;

            if (!this.isInputValid()) {
                this.processing = false;
                return;
            }

            // Beautify the JSON format
            if (this.monitor.body) {
                this.monitor.body = JSON.stringify(JSON.parse(this.monitor.body), null, 4);
            }

            if (this.monitor.headers) {
                this.monitor.headers = JSON.stringify(JSON.parse(this.monitor.headers), null, 4);
            }

            if (this.isAdd) {
                this.$root.add(this.monitor, async (res) => {

                    if (res.ok) {
                        await this.$refs.tagsManager.submit(res.monitorID);

                        toast.success(res.msg);
                        this.processing = false;
                        this.$root.getMonitorList();
                        this.$router.push("/dashboard/" + res.monitorID);
                    } else {
                        toast.error(res.msg);
                        this.processing = false;
                    }

                });
            } else {
                await this.$refs.tagsManager.submit(this.monitor.id);

                this.$root.getSocket().emit("editMonitor", this.monitor, (res) => {
                    this.processing = false;
                    this.$root.toastRes(res);
                    this.init();
                });
            }
        },

        // Added a Notification Event
        // Enable it if the notification is added in EditMonitor.vue
        addedNotification(id) {
            this.monitor.notificationIDList[id] = true;
        },

        // Added a Proxy Event
        // Enable it if the proxy is added in EditMonitor.vue
        addedProxy(id) {
            this.monitor.proxyId = id;
        },
    },
};
</script>

<style lang="scss" scoped>
    .shadow-box {
        padding: 20px;
    }

    textarea {
        min-height: 200px;
    }
</style><|MERGE_RESOLUTION|>--- conflicted
+++ resolved
@@ -510,13 +510,10 @@
                     accepted_statuscodes: ["200-299"],
                     dns_resolve_type: "A",
                     dns_resolve_server: "1.1.1.1",
-<<<<<<< HEAD
                     docker_container: "",
                     docker_daemon: "/var/run/docker.sock",
                     docker_type: "socket",
-=======
                     proxyId: null,
->>>>>>> 99042e69
                 };
 
                 if (this.$root.proxyList && !this.monitor.proxyId) {

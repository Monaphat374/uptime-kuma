--- conflicted
+++ resolved
@@ -593,11 +593,8 @@
                     method: "GET",
                     interval: 60,
                     retryInterval: this.interval,
-<<<<<<< HEAD
                     resendInterval: 0,
-=======
                     databaseConnectionString: "Server=<hostname>,<port>;Database=<your database>;User Id=<your user id>;Password=<your password>;Encrypt=<true/false>;TrustServerCertificate=<Yes/No>;Connection Timeout=<int>",
->>>>>>> a3b94aa5
                     maxretries: 0,
                     notificationIDList: {},
                     ignoreTls: false,

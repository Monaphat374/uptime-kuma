<template>
    <transition name="slide-fade" appear>
        <div>
            <h1 class="mb-3">{{ pageName }}</h1>
            <form @submit.prevent="submit">
                <div class="shadow-box shadow-box-with-fixed-bottom-bar">
                    <div class="row">
                        <div class="col-md-6">
                            <h2 class="mb-2">{{ $t("General") }}</h2>

                            <div class="my-3">
                                <label for="type" class="form-label">{{ $t("Monitor Type") }}</label>
                                <select id="type" v-model="monitor.type" class="form-select">
                                    <optgroup :label="$t('General Monitor Type')">
                                        <option value="http">
                                            HTTP(s)
                                        </option>
                                        <option value="port">
                                            TCP Port
                                        </option>
                                        <option value="ping">
                                            Ping
                                        </option>
                                        <option value="keyword">
                                            HTTP(s) - {{ $t("Keyword") }}
                                        </option>
                                        <option value="grpc-keyword">
                                            gRPC(s) - {{ $t("Keyword") }}
                                        </option>
                                        <option value="dns">
                                            DNS
                                        </option>
                                        <option value="docker">
                                            {{ $t("Docker Container") }}
                                        </option>
                                    </optgroup>

                                    <optgroup :label="$t('Passive Monitor Type')">
                                        <option value="push">
                                            Push
                                        </option>
                                    </optgroup>

                                    <optgroup :label="$t('Specific Monitor Type')">
                                        <option value="steam">
                                            {{ $t("Steam Game Server") }}
                                        </option>
                                        <option value="gamedig">
                                            GameDig
                                        </option>
                                        <option value="mqtt">
                                            MQTT
                                        </option>
                                        <option value="sqlserver">
                                            Microsoft SQL Server
                                        </option>
                                        <option value="postgres">
                                            PostgreSQL
                                        </option>
                                        <option value="mysql">
                                            MySQL/MariaDB
                                        </option>
                                        <option value="mongodb">
                                            MongoDB
                                        </option>
                                        <option value="radius">
                                            Radius
                                        </option>
                                        <option value="redis">
                                            Redis
                                        </option>
                                    </optgroup>

                                    <!--
                                    Hidden for now: Reason refer to Setting.vue
                                    <optgroup :label="$t('Custom Monitor Type')">
                                        <option value="browser">
                                            (Beta) HTTP(s) - Browser Engine (Chrome/Firefox)
                                        </option>
                                    </optgroup>
                                </select>
                                -->
                                </select>
                            </div>

                            <!-- Friendly Name -->
                            <div class="my-3">
                                <label for="name" class="form-label">{{ $t("Friendly Name") }}</label>
                                <input id="name" v-model="monitor.name" type="text" class="form-control" required>
                            </div>

                            <!-- URL -->
                            <div v-if="monitor.type === 'http' || monitor.type === 'keyword' || monitor.type === 'browser' " class="my-3">
                                <label for="url" class="form-label">{{ $t("URL") }}</label>
                                <input id="url" v-model="monitor.url" type="url" class="form-control" pattern="https?://.+" required>
                            </div>

                            <!-- gRPC URL -->
                            <div v-if="monitor.type === 'grpc-keyword' " class="my-3">
                                <label for="grpc-url" class="form-label">{{ $t("URL") }}</label>
<<<<<<< HEAD
                                <input id="grpc-url" v-model="monitor.grpcUrl" type="text" class="form-control" pattern="[^\:]+:[0-9]{5}" required>
=======
                                <input id="grpc-url" v-model="monitor.grpcUrl" type="url" class="form-control" required>
>>>>>>> 6356b1e5
                            </div>

                            <!-- Push URL -->
                            <div v-if="monitor.type === 'push' " class="my-3">
                                <label for="push-url" class="form-label">{{ $t("PushUrl") }}</label>
                                <CopyableInput id="push-url" v-model="pushURL" type="url" disabled="disabled" />
                                <div class="form-text">
                                    {{ $t("needPushEvery", [monitor.interval]) }}<br />
                                    {{ $t("pushOptionalParams", ["status, msg, ping"]) }}
                                </div>
                            </div>

                            <!-- Keyword -->
                            <div v-if="monitor.type === 'keyword' || monitor.type === 'grpc-keyword'" class="my-3">
                                <label for="keyword" class="form-label">{{ $t("Keyword") }}</label>
                                <input id="keyword" v-model="monitor.keyword" type="text" class="form-control" required>
                                <div class="form-text">
                                    {{ $t("keywordDescription") }}
                                </div>
                            </div>

                            <!-- Game -->
                            <!-- GameDig only -->
                            <div v-if="monitor.type === 'gamedig'" class="my-3">
                                <label for="game" class="form-label"> {{ $t("Game") }} </label>
                                <select id="game" v-model="monitor.game" class="form-select" required>
                                    <option v-for="game in gameList" :key="game.keys[0]" :value="game.keys[0]">
                                        {{ game.pretty }}
                                    </option>
                                </select>
                            </div>

                            <!-- Hostname -->
                            <!-- TCP Port / Ping / DNS / Steam / MQTT / Radius only -->
                            <div v-if="monitor.type === 'port' || monitor.type === 'ping' || monitor.type === 'dns' || monitor.type === 'steam' || monitor.type === 'gamedig' ||monitor.type === 'mqtt' || monitor.type === 'radius'" class="my-3">
                                <label for="hostname" class="form-label">{{ $t("Hostname") }}</label>
                                <input id="hostname" v-model="monitor.hostname" type="text" class="form-control" :pattern="`${monitor.type === 'mqtt' ? mqttIpOrHostnameRegexPattern : ipOrHostnameRegexPattern}`" required>
                            </div>

                            <!-- Port -->
                            <!-- For TCP Port / Steam / MQTT / Radius Type -->
                            <div v-if="monitor.type === 'port' || monitor.type === 'steam' || monitor.type === 'gamedig' || monitor.type === 'mqtt' || monitor.type === 'radius'" class="my-3">
                                <label for="port" class="form-label">{{ $t("Port") }}</label>
                                <input id="port" v-model="monitor.port" type="number" class="form-control" required min="0" max="65535" step="1">
                            </div>

                            <!-- DNS Resolver Server -->
                            <!-- For DNS Type -->
                            <template v-if="monitor.type === 'dns'">
                                <div class="my-3">
                                    <label for="dns_resolve_server" class="form-label">{{ $t("Resolver Server") }}</label>
                                    <input id="dns_resolve_server" v-model="monitor.dns_resolve_server" type="text" class="form-control" :pattern="ipRegex" required>
                                    <div class="form-text">
                                        {{ $t("resolverserverDescription") }}
                                    </div>
                                </div>

                                <!-- Port -->
                                <div class="my-3">
                                    <label for="port" class="form-label">{{ $t("Port") }}</label>
                                    <input id="port" v-model="monitor.port" type="number" class="form-control" required min="0" max="65535" step="1">
                                    <div class="form-text">
                                        {{ $t("dnsPortDescription") }}
                                    </div>
                                </div>

                                <div class="my-3">
                                    <label for="dns_resolve_type" class="form-label">{{ $t("Resource Record Type") }}</label>

                                    <!-- :allow-empty="false" is not working, set a default value instead https://github.com/shentao/vue-multiselect/issues/336   -->
                                    <VueMultiselect
                                        id="dns_resolve_type"
                                        v-model="monitor.dns_resolve_type"
                                        :options="dnsresolvetypeOptions"
                                        :multiple="false"
                                        :close-on-select="true"
                                        :clear-on-select="false"
                                        :preserve-search="false"
                                        :placeholder="$t('Pick a RR-Type...')"
                                        :preselect-first="false"
                                        :max-height="500"
                                        :taggable="false"
                                    ></VueMultiselect>

                                    <div class="form-text">
                                        {{ $t("rrtypeDescription") }}
                                    </div>
                                </div>
                            </template>

                            <!-- Docker Container Name / ID -->
                            <!-- For Docker Type -->
                            <div v-if="monitor.type === 'docker'" class="my-3">
                                <label for="docker_container" class="form-label">{{ $t("Container Name / ID") }}</label>
                                <input id="docker_container" v-model="monitor.docker_container" type="text" class="form-control" required>
                            </div>

                            <!-- Docker Host -->
                            <!-- For Docker Type -->
                            <div v-if="monitor.type === 'docker'" class="my-3">
                                <h2 class="mb-2">{{ $t("Docker Host") }}</h2>
                                <p v-if="$root.dockerHostList.length === 0">
                                    {{ $t("Not available, please setup.") }}
                                </p>

                                <div v-else class="mb-3">
                                    <label for="docker-host" class="form-label">{{ $t("Docker Host") }}</label>
                                    <select id="docket-host" v-model="monitor.docker_host" class="form-select">
                                        <option v-for="host in $root.dockerHostList" :key="host.id" :value="host.id">{{ host.name }}</option>
                                    </select>
                                    <a href="#" @click="$refs.dockerHostDialog.show(monitor.docker_host)">{{ $t("Edit") }}</a>
                                </div>

                                <button class="btn btn-primary me-2" type="button" @click="$refs.dockerHostDialog.show()">
                                    {{ $t("Setup Docker Host") }}
                                </button>
                            </div>

                            <!-- MQTT -->
                            <!-- For MQTT Type -->
                            <template v-if="monitor.type === 'mqtt'">
                                <div class="my-3">
                                    <label for="mqttUsername" class="form-label">MQTT {{ $t("Username") }}</label>
                                    <input id="mqttUsername" v-model="monitor.mqttUsername" type="text" class="form-control">
                                </div>

                                <div class="my-3">
                                    <label for="mqttPassword" class="form-label">MQTT {{ $t("Password") }}</label>
                                    <input id="mqttPassword" v-model="monitor.mqttPassword" type="password" class="form-control">
                                </div>

                                <div class="my-3">
                                    <label for="mqttTopic" class="form-label">MQTT {{ $t("Topic") }}</label>
                                    <input id="mqttTopic" v-model="monitor.mqttTopic" type="text" class="form-control" required>
                                    <div class="form-text">
                                        {{ $t("topicExplanation") }}
                                    </div>
                                </div>

                                <div class="my-3">
                                    <label for="mqttSuccessMessage" class="form-label">MQTT {{ $t("successMessage") }}</label>
                                    <input id="mqttSuccessMessage" v-model="monitor.mqttSuccessMessage" type="text" class="form-control">
                                    <div class="form-text">
                                        {{ $t("successMessageExplanation") }}
                                    </div>
                                </div>
                            </template>

                            <template v-if="monitor.type === 'radius'">
                                <div class="my-3">
                                    <label for="radius_username" class="form-label">Radius {{ $t("Username") }}</label>
                                    <input id="radius_username" v-model="monitor.radiusUsername" type="text" class="form-control" required />
                                </div>

                                <div class="my-3">
                                    <label for="radius_password" class="form-label">Radius {{ $t("Password") }}</label>
                                    <input id="radius_password" v-model="monitor.radiusPassword" type="password" class="form-control" required />
                                </div>

                                <div class="my-3">
                                    <label for="radius_secret" class="form-label">{{ $t("RadiusSecret") }}</label>
                                    <input id="radius_secret" v-model="monitor.radiusSecret" type="password" class="form-control" required />
                                    <div class="form-text"> {{ $t( "RadiusSecretDescription") }} </div>
                                </div>

                                <div class="my-3">
                                    <label for="radius_called_station_id" class="form-label">{{ $t("RadiusCalledStationId") }}</label>
                                    <input id="radius_called_station_id" v-model="monitor.radiusCalledStationId" type="text" class="form-control" required />
                                    <div class="form-text"> {{ $t( "RadiusCalledStationIdDescription") }} </div>
                                </div>

                                <div class="my-3">
                                    <label for="radius_calling_station_id" class="form-label">{{ $t("RadiusCallingStationId") }}</label>
                                    <input id="radius_calling_station_id" v-model="monitor.radiusCallingStationId" type="text" class="form-control" required />
                                    <div class="form-text"> {{ $t( "RadiusCallingStationIdDescription") }} </div>
                                </div>
                            </template>

                            <!-- SQL Server / PostgreSQL / MySQL -->
                            <template v-if="monitor.type === 'sqlserver' || monitor.type === 'postgres' || monitor.type === 'mysql'">
                                <div class="my-3">
                                    <label for="sqlConnectionString" class="form-label">{{ $t("Connection String") }}</label>

                                    <template v-if="monitor.type === 'sqlserver'">
                                        <input id="sqlConnectionString" v-model="monitor.databaseConnectionString" type="text" class="form-control">
                                    </template>
                                    <template v-if="monitor.type === 'postgres'">
                                        <input id="sqlConnectionString" v-model="monitor.databaseConnectionString" type="text" class="form-control">
                                    </template>
                                    <template v-if="monitor.type === 'mysql'">
                                        <input id="sqlConnectionString" v-model="monitor.databaseConnectionString" type="text" class="form-control">
                                    </template>
                                </div>
                                <div class="my-3">
                                    <label for="sqlQuery" class="form-label">{{ $t("Query") }}</label>
                                    <textarea id="sqlQuery" v-model="monitor.databaseQuery" class="form-control" placeholder="Example: select getdate()"></textarea>
                                </div>
                            </template>
                            <!-- Redis -->
                            <template v-if="monitor.type === 'redis'">
                                <div class="my-3">
                                    <label for="redisConnectionString" class="form-label">{{ $t("Connection String") }}</label>
                                    <input id="redisConnectionString" v-model="monitor.databaseConnectionString" type="text" class="form-control">
                                </div>
                            </template>

                            <!-- MongoDB -->
                            <template v-if="monitor.type === 'mongodb'">
                                <div class="my-3">
                                    <label for="sqlConnectionString" class="form-label">{{ $t("Connection String") }}</label>

                                    <template v-if="monitor.type === 'mongodb'">
                                        <input id="sqlConnectionString" v-model="monitor.databaseConnectionString" type="text" class="form-control">
                                    </template>
                                </div>
                            </template>

                            <!-- Interval -->
                            <div class="my-3">
                                <label for="interval" class="form-label">{{ $t("Heartbeat Interval") }} ({{ $t("checkEverySecond", [ monitor.interval ]) }})</label>
                                <input id="interval" v-model="monitor.interval" type="number" class="form-control" required :min="minInterval" step="1" :max="maxInterval">
                            </div>

                            <div class="my-3">
                                <label for="maxRetries" class="form-label">{{ $t("Retries") }}</label>
                                <input id="maxRetries" v-model="monitor.maxretries" type="number" class="form-control" required min="0" step="1">
                                <div class="form-text">
                                    {{ $t("retriesDescription") }}
                                </div>
                            </div>

                            <div class="my-3">
                                <label for="retry-interval" class="form-label">
                                    {{ $t("Heartbeat Retry Interval") }}
                                    <span>({{ $t("retryCheckEverySecond", [ monitor.retryInterval ]) }})</span>
                                </label>
                                <input id="retry-interval" v-model="monitor.retryInterval" type="number" class="form-control" required :min="minInterval" step="1">
                            </div>

                            <div class="my-3">
                                <label for="resend-interval" class="form-label">
                                    {{ $t("Resend Notification if Down X times consecutively") }}
                                    <span v-if="monitor.resendInterval > 0">({{ $t("resendEveryXTimes", [ monitor.resendInterval ]) }})</span>
                                    <span v-else>({{ $t("resendDisabled") }})</span>
                                </label>
                                <input id="resend-interval" v-model="monitor.resendInterval" type="number" class="form-control" required min="0" step="1">
                            </div>

                            <h2 v-if="monitor.type !== 'push'" class="mt-5 mb-2">{{ $t("Advanced") }}</h2>

                            <div v-if="monitor.type === 'http' || monitor.type === 'keyword' " class="my-3 form-check">
                                <input id="expiry-notification" v-model="monitor.expiryNotification" class="form-check-input" type="checkbox">
                                <label class="form-check-label" for="expiry-notification">
                                    {{ $t("Certificate Expiry Notification") }}
                                </label>
                                <div class="form-text">
                                </div>
                            </div>

                            <div v-if="monitor.type === 'http' || monitor.type === 'keyword' " class="my-3 form-check">
                                <input id="ignore-tls" v-model="monitor.ignoreTls" class="form-check-input" type="checkbox" value="">
                                <label class="form-check-label" for="ignore-tls">
                                    {{ $t("ignoreTLSError") }}
                                </label>
                            </div>

                            <div class="my-3 form-check">
                                <input id="upside-down" v-model="monitor.upsideDown" class="form-check-input" type="checkbox">
                                <label class="form-check-label" for="upside-down">
                                    {{ $t("Upside Down Mode") }}
                                </label>
                                <div class="form-text">
                                    {{ $t("upsideDownModeDescription") }}
                                </div>
                            </div>

                            <!-- Ping packet size -->
                            <div v-if="monitor.type === 'ping'" class="my-3">
                                <label for="packet-size" class="form-label">{{ $t("Packet Size") }}</label>
                                <input id="packet-size" v-model="monitor.packetSize" type="number" class="form-control" required min="1" max="65500" step="1">
                            </div>

                            <!-- HTTP / Keyword only -->
                            <template v-if="monitor.type === 'http' || monitor.type === 'keyword' || monitor.type === 'grpc-keyword' ">
                                <div class="my-3">
                                    <label for="maxRedirects" class="form-label">{{ $t("Max. Redirects") }}</label>
                                    <input id="maxRedirects" v-model="monitor.maxredirects" type="number" class="form-control" required min="0" step="1">
                                    <div class="form-text">
                                        {{ $t("maxRedirectDescription") }}
                                    </div>
                                </div>

                                <div class="my-3">
                                    <label for="acceptedStatusCodes" class="form-label">{{ $t("Accepted Status Codes") }}</label>

                                    <VueMultiselect
                                        id="acceptedStatusCodes"
                                        v-model="monitor.accepted_statuscodes"
                                        :options="acceptedStatusCodeOptions"
                                        :multiple="true"
                                        :close-on-select="false"
                                        :clear-on-select="false"
                                        :preserve-search="true"
                                        :placeholder="$t('Pick Accepted Status Codes...')"
                                        :preselect-first="false"
                                        :max-height="600"
                                        :taggable="true"
                                    ></VueMultiselect>

                                    <div class="form-text">
                                        {{ $t("acceptedStatusCodesDescription") }}
                                    </div>
                                </div>
                            </template>

                            <!-- Description -->
                            <div class="my-3">
                                <label for="description" class="form-label">{{ $t("Description") }}</label>
                                <input id="description" v-model="monitor.description" type="text" class="form-control">
                            </div>

                            <div class="my-3">
                                <tags-manager ref="tagsManager" :pre-selected-tags="monitor.tags"></tags-manager>
                            </div>
                        </div>

                        <div class="col-md-6">
                            <div v-if="$root.isMobile" class="mt-3" />

                            <!-- Notifications -->
                            <h2 class="mb-2">{{ $t("Notifications") }}</h2>
                            <p v-if="$root.notificationList.length === 0">
                                {{ $t("Not available, please setup.") }}
                            </p>

                            <div v-for="notification in $root.notificationList" :key="notification.id" class="form-check form-switch my-3">
                                <input :id=" 'notification' + notification.id" v-model="monitor.notificationIDList[notification.id]" class="form-check-input" type="checkbox">

                                <label class="form-check-label" :for=" 'notification' + notification.id">
                                    {{ notification.name }}
                                    <a href="#" @click="$refs.notificationDialog.show(notification.id)">{{ $t("Edit") }}</a>
                                </label>

                                <span v-if="notification.isDefault == true" class="badge bg-primary ms-2">{{ $t("Default") }}</span>
                            </div>

                            <button class="btn btn-primary me-2" type="button" @click="$refs.notificationDialog.show()">
                                {{ $t("Setup Notification") }}
                            </button>

                            <!-- Proxies -->
                            <div v-if="monitor.type === 'http' || monitor.type === 'keyword'">
                                <h2 class="mt-5 mb-2">{{ $t("Proxy") }}</h2>
                                <p v-if="$root.proxyList.length === 0">
                                    {{ $t("Not available, please setup.") }}
                                </p>

                                <div v-if="$root.proxyList.length > 0" class="form-check my-3">
                                    <input id="proxy-disable" v-model="monitor.proxyId" :value="null" name="proxy" class="form-check-input" type="radio">
                                    <label class="form-check-label" for="proxy-disable">{{ $t("No Proxy") }}</label>
                                </div>

                                <div v-for="proxy in $root.proxyList" :key="proxy.id" class="form-check my-3">
                                    <input :id="`proxy-${proxy.id}`" v-model="monitor.proxyId" :value="proxy.id" name="proxy" class="form-check-input" type="radio">

                                    <label class="form-check-label" :for="`proxy-${proxy.id}`">
                                        {{ proxy.host }}:{{ proxy.port }} ({{ proxy.protocol }})
                                        <a href="#" @click="$refs.proxyDialog.show(proxy.id)">{{ $t("Edit") }}</a>
                                    </label>

                                    <span v-if="proxy.default === true" class="badge bg-primary ms-2">{{ $t("default") }}</span>
                                </div>

                                <button class="btn btn-primary me-2" type="button" @click="$refs.proxyDialog.show()">
                                    {{ $t("Setup Proxy") }}
                                </button>
                            </div>

                            <!-- HTTP Options -->
                            <template v-if="monitor.type === 'http' || monitor.type === 'keyword' ">
                                <h2 class="mt-5 mb-2">{{ $t("HTTP Options") }}</h2>

                                <!-- Method -->
                                <div class="my-3">
                                    <label for="method" class="form-label">{{ $t("Method") }}</label>
                                    <select id="method" v-model="monitor.method" class="form-select">
                                        <option value="GET">
                                            GET
                                        </option>
                                        <option value="POST">
                                            POST
                                        </option>
                                        <option value="PUT">
                                            PUT
                                        </option>
                                        <option value="PATCH">
                                            PATCH
                                        </option>
                                        <option value="DELETE">
                                            DELETE
                                        </option>
                                        <option value="HEAD">
                                            HEAD
                                        </option>
                                        <option value="OPTIONS">
                                            OPTIONS
                                        </option>
                                    </select>
                                </div>

                                <!-- Encoding -->
                                <div class="my-3">
                                    <label for="httpBodyEncoding" class="form-label">{{ $t("Body Encoding") }}</label>
                                    <select id="httpBodyEncoding" v-model="monitor.httpBodyEncoding" class="form-select">
                                        <option value="json">JSON</option>
                                        <option value="xml">XML</option>
                                    </select>
                                </div>

                                <!-- Body -->
                                <div class="my-3">
                                    <label for="body" class="form-label">{{ $t("Body") }}</label>
                                    <textarea id="body" v-model="monitor.body" class="form-control" :placeholder="bodyPlaceholder"></textarea>
                                </div>

                                <!-- Headers -->
                                <div class="my-3">
                                    <label for="headers" class="form-label">{{ $t("Headers") }}</label>
                                    <textarea id="headers" v-model="monitor.headers" class="form-control" :placeholder="headersPlaceholder"></textarea>
                                </div>

                                <!-- HTTP Auth -->
                                <h4 class="mt-5 mb-2">{{ $t("Authentication") }}</h4>

                                <!-- Method -->
                                <div class="my-3">
                                    <label for="method" class="form-label">{{ $t("Method") }}</label>
                                    <select id="method" v-model="monitor.authMethod" class="form-select">
                                        <option :value="null">
                                            {{ $t("None") }}
                                        </option>
                                        <option value="basic">
                                            {{ $t("HTTP Basic Auth") }}
                                        </option>
                                        <option value="ntlm">
                                            NTLM
                                        </option>
                                        <option value="mtls">
                                            mTLS
                                        </option>
                                    </select>
                                </div>
                                <template v-if="monitor.authMethod && monitor.authMethod !== null ">
                                    <template v-if="monitor.authMethod === 'mtls' ">
                                        <div class="my-3">
                                            <label for="tls-cert" class="form-label">{{ $t("Cert") }}</label>
                                            <textarea id="tls-cert" v-model="monitor.tlsCert" class="form-control" :placeholder="$t('Cert body')" required></textarea>
                                        </div>
                                        <div class="my-3">
                                            <label for="tls-key" class="form-label">{{ $t("Key") }}</label>
                                            <textarea id="tls-key" v-model="monitor.tlsKey" class="form-control" :placeholder="$t('Key body')" required></textarea>
                                        </div>
                                        <div class="my-3">
                                            <label for="tls-ca" class="form-label">{{ $t("CA") }}</label>
                                            <textarea id="tls-ca" v-model="monitor.tlsCa" class="form-control" :placeholder="$t('Server CA')"></textarea>
                                        </div>
                                    </template>
                                    <template v-else>
                                        <div class="my-3">
                                            <label for="basicauth-user" class="form-label">{{ $t("Username") }}</label>
                                            <input id="basicauth-user" v-model="monitor.basic_auth_user" type="text" class="form-control" :placeholder="$t('Username')">
                                        </div>

                                        <div class="my-3">
                                            <label for="basicauth-pass" class="form-label">{{ $t("Password") }}</label>
                                            <input id="basicauth-pass" v-model="monitor.basic_auth_pass" type="password" autocomplete="new-password" class="form-control" :placeholder="$t('Password')">
                                        </div>
                                        <template v-if="monitor.authMethod === 'ntlm' ">
                                            <div class="my-3">
                                                <label for="ntlm-domain" class="form-label">{{ $t("Domain") }}</label>
                                                <input id="ntlm-domain" v-model="monitor.authDomain" type="text" class="form-control" :placeholder="$t('Domain')">
                                            </div>

                                            <div class="my-3">
                                                <label for="ntlm-workstation" class="form-label">{{ $t("Workstation") }}</label>
                                                <input id="ntlm-workstation" v-model="monitor.authWorkstation" type="text" class="form-control" :placeholder="$t('Workstation')">
                                            </div>
                                        </template>
                                    </template>
                                </template>
                            </template>

                            <!-- gRPC Options -->
                            <template v-if="monitor.type === 'grpc-keyword' ">
                                <!-- Proto service enable TLS -->
                                <h2 class="mt-5 mb-2">{{ $t("GRPC Options") }}</h2>
                                <div class="my-3 form-check">
                                    <input id="grpc-enable-tls" v-model="monitor.grpcEnableTls" class="form-check-input" type="checkbox" value="">
                                    <label class="form-check-label" for="grpc-enable-tls">
                                        {{ $t("Enable TLS") }}
                                    </label>
                                    <div class="form-text">
                                        {{ $t("enableGRPCTls") }}
                                    </div>
                                </div>
                                <!-- Proto service name data -->
                                <div class="my-3">
                                    <label for="protobuf" class="form-label">{{ $t("Proto Service Name") }}</label>
                                    <input id="name" v-model="monitor.grpcServiceName" type="text" class="form-control" :placeholder="protoServicePlaceholder" required>
                                </div>

                                <!-- Proto method data -->
                                <div class="my-3">
                                    <label for="protobuf" class="form-label">{{ $t("Proto Method") }}</label>
                                    <input id="name" v-model="monitor.grpcMethod" type="text" class="form-control" :placeholder="protoMethodPlaceholder" required>
                                    <div class="form-text">
                                        {{ $t("grpcMethodDescription") }}
                                    </div>
                                </div>

                                <!-- Proto data -->
                                <div class="my-3">
                                    <label for="protobuf" class="form-label">{{ $t("Proto Content") }}</label>
                                    <textarea id="protobuf" v-model="monitor.grpcProtobuf" class="form-control" :placeholder="protoBufDataPlaceholder"></textarea>
                                </div>

                                <!-- Body -->
                                <div class="my-3">
                                    <label for="body" class="form-label">{{ $t("Body") }}</label>
                                    <textarea id="body" v-model="monitor.grpcBody" class="form-control" :placeholder="bodyPlaceholder"></textarea>
                                </div>

                                <!-- Metadata: temporary disable waiting for next PR allow to send gRPC with metadata -->
                                <template v-if="false">
                                    <div class="my-3">
                                        <label for="metadata" class="form-label">{{ $t("Metadata") }}</label>
                                        <textarea id="metadata" v-model="monitor.grpcMetadata" class="form-control" :placeholder="headersPlaceholder"></textarea>
                                    </div>
                                </template>
                            </template>
                        </div>
                    </div>

                    <div class="fixed-bottom-bar p-3">
                        <button id="monitor-submit-btn" class="btn btn-primary" type="submit" :disabled="processing">{{ $t("Save") }}</button>
                    </div>
                </div>
            </form>

            <NotificationDialog ref="notificationDialog" @added="addedNotification" />
            <DockerHostDialog ref="dockerHostDialog" @added="addedDockerHost" />
            <ProxyDialog ref="proxyDialog" @added="addedProxy" />
        </div>
    </transition>
</template>

<script>
import VueMultiselect from "vue-multiselect";
import { useToast } from "vue-toastification";
import CopyableInput from "../components/CopyableInput.vue";
import NotificationDialog from "../components/NotificationDialog.vue";
import DockerHostDialog from "../components/DockerHostDialog.vue";
import ProxyDialog from "../components/ProxyDialog.vue";
import TagsManager from "../components/TagsManager.vue";
import { genSecret, isDev, MAX_INTERVAL_SECOND, MIN_INTERVAL_SECOND } from "../util.ts";
import { hostNameRegexPattern } from "../util-frontend";

const toast = useToast();

export default {
    components: {
        ProxyDialog,
        CopyableInput,
        NotificationDialog,
        DockerHostDialog,
        TagsManager,
        VueMultiselect,
    },

    data() {
        return {
            minInterval: MIN_INTERVAL_SECOND,
            maxInterval: MAX_INTERVAL_SECOND,
            processing: false,
            monitor: {
                notificationIDList: {},
                // Do not add default value here, please check init() method
            },
            acceptedStatusCodeOptions: [],
            dnsresolvetypeOptions: [],
            ipOrHostnameRegexPattern: hostNameRegexPattern(),
            mqttIpOrHostnameRegexPattern: hostNameRegexPattern(true),
            gameList: null,
            connectionStringTemplates: {
                "sqlserver": "Server=<hostname>,<port>;Database=<your database>;User Id=<your user id>;Password=<your password>;Encrypt=<true/false>;TrustServerCertificate=<Yes/No>;Connection Timeout=<int>",
                "postgres": "postgres://username:password@host:port/database",
                "mysql": "mysql://username:password@host:port/database",
                "redis": "redis://user:password@host:port",
                "mongodb": "mongodb://username:password@host:port/database",
            }
        };
    },

    computed: {

        ipRegex() {

            // Allow to test with simple dns server with port (127.0.0.1:5300)
            if (! isDev) {
                return this.ipRegexPattern;
            }
            return null;
        },

        pageName() {
            let name = "Add New Monitor";
            if (this.isClone) {
                name = "Clone Monitor";
            } else if (this.isEdit) {
                name = "Edit";
            }
            return this.$t(name);
        },

        isAdd() {
            return this.$route.path === "/add";
        },

        isClone() {
            return this.$route.path.startsWith("/clone");
        },

        isEdit() {
            return this.$route.path.startsWith("/edit");
        },

        pushURL() {
            return this.$root.baseURL + "/api/push/" + this.monitor.pushToken + "?status=up&msg=OK&ping=";
        },

        protoServicePlaceholder() {
            return this.$t("Example:", [ "Health" ]);
        },

        protoMethodPlaceholder() {
            return this.$t("Example:", [ "check" ]);
        },

        protoBufDataPlaceholder() {
            return this.$t("Example:", [ `
syntax = "proto3";

package grpc.health.v1;

service Health {
  rpc Check(HealthCheckRequest) returns (HealthCheckResponse);
  rpc Watch(HealthCheckRequest) returns (stream HealthCheckResponse);
}

message HealthCheckRequest {
  string service = 1;
}

message HealthCheckResponse {
  enum ServingStatus {
    UNKNOWN = 0;
    SERVING = 1;
    NOT_SERVING = 2;
    SERVICE_UNKNOWN = 3;  // Used only by the Watch method.
  }
  ServingStatus status = 1;
}
            ` ]);
        },
        bodyPlaceholder() {
            if (this.monitor && this.monitor.httpBodyEncoding && this.monitor.httpBodyEncoding === "xml") {
                return this.$t("Example:", [ `
<?xml version="1.0" encoding="utf-8"?>
<soap:Envelope xmlns:xsi="http://www.w3.org/2001/XMLSchema-instance" xmlns:xsd="http://www.w3.org/2001/XMLSchema" xmlns:soap="http://schemas.xmlsoap.org/soap/envelope/">
  <soap:Body>
    <Uptime>Kuma</Uptime>
  </soap:Body>
</soap:Envelope>` ]);
            }
            return this.$t("Example:", [ `
{
    "key": "value"
}` ]);
        },

        headersPlaceholder() {
            return this.$t("Example:", [ `
{
    "HeaderName": "HeaderValue"
}` ]);
        },

        currentGameObject() {
            if (this.gameList) {
                for (let game of this.gameList) {
                    if (game.keys[0] === this.monitor.game) {
                        return game;
                    }
                }
            }
            return null;
        },

    },
    watch: {
        "$root.proxyList"() {
            if (this.isAdd) {
                if (this.$root.proxyList && !this.monitor.proxyId) {
                    const proxy = this.$root.proxyList.find(proxy => proxy.default);

                    if (proxy) {
                        this.monitor.proxyId = proxy.id;
                    }
                }
            }
        },

        "$route.fullPath"() {
            this.init();
        },

        "monitor.interval"(value, oldValue) {
            // Link interval and retryInterval if they are the same value.
            if (this.monitor.retryInterval === oldValue) {
                this.monitor.retryInterval = value;
            }
        },

        "monitor.type"() {
            if (this.monitor.type === "push") {
                if (! this.monitor.pushToken) {
                    this.monitor.pushToken = genSecret(10);
                }
            }

            // Set default port for DNS if not already defined
            if (! this.monitor.port || this.monitor.port === "53" || this.monitor.port === "1812") {
                if (this.monitor.type === "dns") {
                    this.monitor.port = "53";
                } else if (this.monitor.type === "radius") {
                    this.monitor.port = "1812";
                } else {
                    this.monitor.port = undefined;
                }
            }

            // Get the game list from server
            if (this.monitor.type === "gamedig") {
                this.$root.getSocket().emit("getGameList", (res) => {
                    if (res.ok) {
                        this.gameList = res.gameList;
                    } else {
                        toast.error(res.msg);
                    }
                });
            }

            // Set default database connection string if empty or it is a template from another database monitor type
            for (let monitorType in this.connectionStringTemplates) {
                if (this.monitor.type === monitorType) {
                    let isTemplate = false;
                    for (let key in this.connectionStringTemplates) {
                        if (this.monitor.databaseConnectionString === this.connectionStringTemplates[key]) {
                            isTemplate = true;
                            break;
                        }
                    }
                    if (!this.monitor.databaseConnectionString || isTemplate) {
                        this.monitor.databaseConnectionString = this.connectionStringTemplates[monitorType];
                    }
                    break;
                }
            }

        },

        currentGameObject(newGameObject, previousGameObject) {
            if (!this.monitor.port || (previousGameObject && previousGameObject.options.port === this.monitor.port)) {
                this.monitor.port = newGameObject.options.port;
            }
            this.monitor.game = newGameObject.keys[0];
        },
    },
    mounted() {
        this.init();

        let acceptedStatusCodeOptions = [
            "100-199",
            "200-299",
            "300-399",
            "400-499",
            "500-599",
        ];

        let dnsresolvetypeOptions = [
            "A",
            "AAAA",
            "CAA",
            "CNAME",
            "MX",
            "NS",
            "PTR",
            "SOA",
            "SRV",
            "TXT",
        ];

        for (let i = 100; i <= 999; i++) {
            acceptedStatusCodeOptions.push(i.toString());
        }

        this.acceptedStatusCodeOptions = acceptedStatusCodeOptions;
        this.dnsresolvetypeOptions = dnsresolvetypeOptions;
    },
    methods: {
        /** Initialize the edit monitor form */
        init() {
            if (this.isAdd) {

                this.monitor = {
                    type: "http",
                    name: "",
                    url: "https://",
                    method: "GET",
                    interval: 60,
                    retryInterval: this.interval,
                    resendInterval: 0,
                    maxretries: 1,
                    notificationIDList: {},
                    ignoreTls: false,
                    upsideDown: false,
                    packetSize: 56,
                    expiryNotification: false,
                    maxredirects: 10,
                    accepted_statuscodes: [ "200-299" ],
                    dns_resolve_type: "A",
                    dns_resolve_server: "1.1.1.1",
                    docker_container: "",
                    docker_host: null,
                    proxyId: null,
                    mqttUsername: "",
                    mqttPassword: "",
                    mqttTopic: "",
                    mqttSuccessMessage: "",
                    authMethod: null,
                    httpBodyEncoding: "json"
                };

                if (this.$root.proxyList && !this.monitor.proxyId) {
                    const proxy = this.$root.proxyList.find(proxy => proxy.default);

                    if (proxy) {
                        this.monitor.proxyId = proxy.id;
                    }
                }

                for (let i = 0; i < this.$root.notificationList.length; i++) {
                    if (this.$root.notificationList[i].isDefault === true) {
                        this.monitor.notificationIDList[this.$root.notificationList[i].id] = true;
                    }
                }
            } else if (this.isEdit || this.isClone) {
                this.$root.getSocket().emit("getMonitor", this.$route.params.id, (res) => {
                    if (res.ok) {

                        if (this.isClone) {
                            // Reset push token for cloned monitors
                            if (res.monitor.type === "push") {
                                res.monitor.pushToken = undefined;
                            }
                        }

                        this.monitor = res.monitor;

                        if (this.isClone) {
                            /*
                         * Cloning a monitor will include properties that can not be posted to backend
                         * as they are not valid columns in the SQLite table.
                         */
                            this.monitor.id = undefined; // Remove id when cloning as we want a new id
                            this.monitor.includeSensitiveData = undefined;
                            this.monitor.maintenance = undefined;
                            this.monitor.name = this.$t("cloneOf", [ this.monitor.name ]);
                            this.$refs.tagsManager.newTags = this.monitor.tags.map((monitorTag) => {
                                return {
                                    id: monitorTag.tag_id,
                                    name: monitorTag.name,
                                    color: monitorTag.color,
                                    value: monitorTag.value,
                                    new: true,
                                };
                            });
                            this.monitor.tags = undefined;
                        }

                        // Handling for monitors that are created before 1.7.0
                        if (this.monitor.retryInterval === 0) {
                            this.monitor.retryInterval = this.monitor.interval;
                        }
                    } else {
                        toast.error(res.msg);
                    }
                });
            }

        },

        /**
         * Validate form input
         * @returns {boolean} Is the form input valid?
         */
        isInputValid() {
            if (this.monitor.body && (!this.monitor.httpBodyEncoding || this.monitor.httpBodyEncoding === "json")) {
                try {
                    JSON.parse(this.monitor.body);
                } catch (err) {
                    toast.error(this.$t("BodyInvalidFormat") + err.message);
                    return false;
                }
            }
            if (this.monitor.headers) {
                try {
                    JSON.parse(this.monitor.headers);
                } catch (err) {
                    toast.error(this.$t("HeadersInvalidFormat") + err.message);
                    return false;
                }
            }
            return true;
        },

        /**
         * Submit the form data for processing
         * @returns {void}
         */
        async submit() {

            this.processing = true;

            if (!this.isInputValid()) {
                this.processing = false;
                return;
            }

            // Beautify the JSON format (only if httpBodyEncoding is not set or === json)
            if (this.monitor.body && (!this.monitor.httpBodyEncoding || this.monitor.httpBodyEncoding === "json")) {
                this.monitor.body = JSON.stringify(JSON.parse(this.monitor.body), null, 4);
            }

            if (this.monitor.type && this.monitor.type !== "http" && this.monitor.type !== "keyword") {
                this.monitor.httpBodyEncoding = null;
            }

            if (this.monitor.headers) {
                this.monitor.headers = JSON.stringify(JSON.parse(this.monitor.headers), null, 4);
            }

            if (this.monitor.hostname) {
                this.monitor.hostname = this.monitor.hostname.trim();
            }

            if (this.monitor.url) {
                this.monitor.url = this.monitor.url.trim();
            }

            if (this.isAdd || this.isClone) {
                this.$root.add(this.monitor, async (res) => {

                    if (res.ok) {
                        await this.$refs.tagsManager.submit(res.monitorID);

                        toast.success(res.msg);
                        this.processing = false;
                        this.$root.getMonitorList();
                        this.$router.push("/dashboard/" + res.monitorID);
                    } else {
                        toast.error(res.msg);
                        this.processing = false;
                    }

                });
            } else {
                await this.$refs.tagsManager.submit(this.monitor.id);

                this.$root.getSocket().emit("editMonitor", this.monitor, (res) => {
                    this.processing = false;
                    this.$root.toastRes(res);
                    this.init();
                });
            }
        },

        /**
         * Added a Notification Event
         * Enable it if the notification is added in EditMonitor.vue
         * @param {number} id ID of notification to add
         */
        addedNotification(id) {
            this.monitor.notificationIDList[id] = true;
        },

        /**
         * Added a Proxy Event
         * Enable it if the proxy is added in EditMonitor.vue
         * @param {number} id ID of proxy to add
         */
        addedProxy(id) {
            this.monitor.proxyId = id;
        },

        // Added a Docker Host Event
        // Enable it if the Docker Host is added in EditMonitor.vue
        addedDockerHost(id) {
            this.monitor.docker_host = id;
        },
    },
};
</script>

<style lang="scss" scoped>
    @import "../assets/vars.scss";

    textarea {
        min-height: 200px;
    }
</style><|MERGE_RESOLUTION|>--- conflicted
+++ resolved
@@ -98,11 +98,7 @@
                             <!-- gRPC URL -->
                             <div v-if="monitor.type === 'grpc-keyword' " class="my-3">
                                 <label for="grpc-url" class="form-label">{{ $t("URL") }}</label>
-<<<<<<< HEAD
-                                <input id="grpc-url" v-model="monitor.grpcUrl" type="text" class="form-control" pattern="[^\:]+:[0-9]{5}" required>
-=======
-                                <input id="grpc-url" v-model="monitor.grpcUrl" type="url" class="form-control" required>
->>>>>>> 6356b1e5
+                                <input id="grpc-url" v-model="monitor.grpcUrl" type="text" class="form-control" required>
                             </div>
 
                             <!-- Push URL -->

import { library } from "@fortawesome/fontawesome-svg-core";
import { FontAwesomeIcon } from "@fortawesome/vue-fontawesome";

// Add Free Font Awesome Icons
// https://fontawesome.com/v5.15/icons?d=gallery&p=2&s=solid&m=free
import {
    faArrowAltCircleUp,
    faCog,
    faEdit,
    faEye,
    faEyeSlash,
    faList,
    faPause,
    faPlay,
    faPlus,
    faSearch,
    faTachometerAlt,
    faTimes,
    faTimesCircle,
    faTrash,
    faCheckCircle,
    faStream,
    faSave,
    faExclamationCircle,
    faBullhorn,
    faArrowsAltV,
    faUnlink,
    faQuestionCircle,
    faImages,
    faUpload,
    faCopy,
    faCheck,
    faFile,
    faAward,
    faLink,
    faChevronDown,
<<<<<<< HEAD
    faWrench,
=======
    faSignOutAlt,
    faPen,
    faExternalLinkSquareAlt,
    faSpinner,
    faUndo,
    faPlusCircle,
    faAngleDown,
>>>>>>> 26230a3d
} from "@fortawesome/free-solid-svg-icons";

library.add(
    faArrowAltCircleUp,
    faCog,
    faEdit,
    faEye,
    faEyeSlash,
    faList,
    faPause,
    faPlay,
    faPlus,
    faSearch,
    faTachometerAlt,
    faTimes,
    faTimesCircle,
    faTrash,
    faCheckCircle,
    faStream,
    faSave,
    faExclamationCircle,
    faBullhorn,
    faArrowsAltV,
    faUnlink,
    faQuestionCircle,
    faImages,
    faUpload,
    faCopy,
    faCheck,
    faFile,
    faAward,
    faLink,
    faChevronDown,
<<<<<<< HEAD
    faWrench,
=======
    faSignOutAlt,
    faPen,
    faExternalLinkSquareAlt,
    faSpinner,
    faUndo,
    faPlusCircle,
    faAngleDown,
>>>>>>> 26230a3d
);

export { FontAwesomeIcon };
<|MERGE_RESOLUTION|>--- conflicted
+++ resolved
@@ -34,9 +34,6 @@
     faAward,
     faLink,
     faChevronDown,
-<<<<<<< HEAD
-    faWrench,
-=======
     faSignOutAlt,
     faPen,
     faExternalLinkSquareAlt,
@@ -44,7 +41,7 @@
     faUndo,
     faPlusCircle,
     faAngleDown,
->>>>>>> 26230a3d
+    faWrench,
 } from "@fortawesome/free-solid-svg-icons";
 
 library.add(
@@ -78,9 +75,6 @@
     faAward,
     faLink,
     faChevronDown,
-<<<<<<< HEAD
-    faWrench,
-=======
     faSignOutAlt,
     faPen,
     faExternalLinkSquareAlt,
@@ -88,7 +82,7 @@
     faUndo,
     faPlusCircle,
     faAngleDown,
->>>>>>> 26230a3d
+    faWrench,
 );
 
 export { FontAwesomeIcon };

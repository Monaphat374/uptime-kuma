--- conflicted
+++ resolved
@@ -6,17 +6,10 @@
 //
 // Backend uses the compiled file util.js
 // Frontend uses util.ts
-<<<<<<< HEAD
 exports.__esModule = true;
 exports.getMonitorRelativeURL = exports.genSecret = exports.getCryptoRandomInt = exports.getRandomInt = exports.getRandomArbitrary = exports.TimeLogger = exports.polyfill = exports.debug = exports.ucfirst = exports.sleep = exports.flipStatus = exports.STATUS_PAGE_PARTIAL_DOWN = exports.STATUS_PAGE_ALL_UP = exports.STATUS_PAGE_ALL_DOWN = exports.PENDING = exports.UP = exports.DOWN = exports.appName = exports.isDev = void 0;
 var _dayjs = require("dayjs");
 var dayjs = _dayjs;
-=======
-Object.defineProperty(exports, "__esModule", { value: true });
-exports.getMonitorRelativeURL = exports.genSecret = exports.getRandomInt = exports.getRandomArbitrary = exports.TimeLogger = exports.polyfill = exports.debug = exports.ucfirst = exports.sleep = exports.flipStatus = exports.STATUS_PAGE_PARTIAL_DOWN = exports.STATUS_PAGE_ALL_UP = exports.STATUS_PAGE_ALL_DOWN = exports.PENDING = exports.UP = exports.DOWN = exports.appName = exports.isDev = void 0;
-const _dayjs = require("dayjs");
-const dayjs = _dayjs;
->>>>>>> df5efcc7
 exports.isDev = process.env.NODE_ENV === "development";
 exports.appName = "Uptime Kuma";
 exports.DOWN = 0;
@@ -36,11 +29,7 @@
 }
 exports.flipStatus = flipStatus;
 function sleep(ms) {
-<<<<<<< HEAD
-    return new Promise(function (resolve) { return setTimeout(resolve, ms); });
-=======
     return new Promise(resolve => setTimeout(resolve, ms));
->>>>>>> df5efcc7
 }
 exports.sleep = sleep;
 /**
@@ -51,11 +40,7 @@
     if (!str) {
         return str;
     }
-<<<<<<< HEAD
-    var firstLetter = str.substr(0, 1);
-=======
     const firstLetter = str.substr(0, 1);
->>>>>>> df5efcc7
     return firstLetter.toUpperCase() + str.substr(1);
 }
 exports.ucfirst = ucfirst;
@@ -84,19 +69,6 @@
     }
 }
 exports.polyfill = polyfill;
-<<<<<<< HEAD
-var TimeLogger = /** @class */ (function () {
-    function TimeLogger() {
-        this.startTime = dayjs().valueOf();
-    }
-    TimeLogger.prototype.print = function (name) {
-        if (exports.isDev && process.env.TIMELOGGER === "1") {
-            console.log(name + ": " + (dayjs().valueOf() - this.startTime) + "ms");
-        }
-    };
-    return TimeLogger;
-}());
-=======
 class TimeLogger {
     constructor() {
         this.startTime = dayjs().valueOf();
@@ -107,7 +79,6 @@
         }
     }
 }
->>>>>>> df5efcc7
 exports.TimeLogger = TimeLogger;
 /**
  * Returns a random number between min (inclusive) and max (exclusive)
@@ -131,7 +102,6 @@
     return Math.floor(Math.random() * (max - min + 1)) + min;
 }
 exports.getRandomInt = getRandomInt;
-<<<<<<< HEAD
 /**
  * Returns either the NodeJS crypto.randomBytes() function or its
  * browser equivalent implemented via window.crypto.getRandomValues()
@@ -188,14 +158,6 @@
     var charsLength = chars.length;
     for (var i = 0; i < length; i++) {
         secret += chars.charAt(getCryptoRandomInt(0, charsLength - 1));
-=======
-function genSecret(length = 64) {
-    let secret = "";
-    let chars = "ABCDEFGHIJKLMNOPQRSTUVWXYZabcdefghijklmnopqrstuvwxyz0123456789";
-    let charsLength = chars.length;
-    for (let i = 0; i < length; i++) {
-        secret += chars.charAt(Math.floor(Math.random() * charsLength));
->>>>>>> df5efcc7
     }
     return secret;
 }

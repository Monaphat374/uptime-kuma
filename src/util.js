--- conflicted
+++ resolved
@@ -7,21 +7,12 @@
 //
 // Backend uses the compiled file util.js
 // Frontend uses util.ts
-<<<<<<< HEAD
-var __importDefault = (this && this.__importDefault) || function (mod) {
-    return (mod && mod.__esModule) ? mod : { "default": mod };
-};
-Object.defineProperty(exports, "__esModule", { value: true });
-exports.localToUTC = exports.utcToLocal = exports.utcToISODateTime = exports.isoToUTCDateTime = exports.parseTimeFromTimeObject = exports.parseTimeObject = exports.getMaintenanceRelativeURL = exports.getMonitorRelativeURL = exports.genSecret = exports.getCryptoRandomInt = exports.getRandomInt = exports.getRandomArbitrary = exports.TimeLogger = exports.polyfill = exports.log = exports.debug = exports.ucfirst = exports.sleep = exports.flipStatus = exports.badgeConstants = exports.MIN_INTERVAL_SECOND = exports.MAX_INTERVAL_SECOND = exports.SQL_DATETIME_FORMAT_WITHOUT_SECOND = exports.SQL_DATETIME_FORMAT = exports.SQL_DATE_FORMAT = exports.STATUS_PAGE_MAINTENANCE = exports.STATUS_PAGE_PARTIAL_DOWN = exports.STATUS_PAGE_ALL_UP = exports.STATUS_PAGE_ALL_DOWN = exports.MAINTENANCE = exports.PENDING = exports.UP = exports.DOWN = exports.appName = exports.isDev = void 0;
-const dayjs_1 = __importDefault(require("dayjs"));
-=======
 */
 var _a;
 Object.defineProperty(exports, "__esModule", { value: true });
 exports.sleep = exports.flipStatus = exports.badgeConstants = exports.CONSOLE_STYLE_BgGray = exports.CONSOLE_STYLE_BgWhite = exports.CONSOLE_STYLE_BgCyan = exports.CONSOLE_STYLE_BgMagenta = exports.CONSOLE_STYLE_BgBlue = exports.CONSOLE_STYLE_BgYellow = exports.CONSOLE_STYLE_BgGreen = exports.CONSOLE_STYLE_BgRed = exports.CONSOLE_STYLE_BgBlack = exports.CONSOLE_STYLE_FgPink = exports.CONSOLE_STYLE_FgBrown = exports.CONSOLE_STYLE_FgViolet = exports.CONSOLE_STYLE_FgLightBlue = exports.CONSOLE_STYLE_FgLightGreen = exports.CONSOLE_STYLE_FgOrange = exports.CONSOLE_STYLE_FgGray = exports.CONSOLE_STYLE_FgWhite = exports.CONSOLE_STYLE_FgCyan = exports.CONSOLE_STYLE_FgMagenta = exports.CONSOLE_STYLE_FgBlue = exports.CONSOLE_STYLE_FgYellow = exports.CONSOLE_STYLE_FgGreen = exports.CONSOLE_STYLE_FgRed = exports.CONSOLE_STYLE_FgBlack = exports.CONSOLE_STYLE_Hidden = exports.CONSOLE_STYLE_Reverse = exports.CONSOLE_STYLE_Blink = exports.CONSOLE_STYLE_Underscore = exports.CONSOLE_STYLE_Dim = exports.CONSOLE_STYLE_Bright = exports.CONSOLE_STYLE_Reset = exports.MIN_INTERVAL_SECOND = exports.MAX_INTERVAL_SECOND = exports.SQL_DATETIME_FORMAT_WITHOUT_SECOND = exports.SQL_DATETIME_FORMAT = exports.SQL_DATE_FORMAT = exports.STATUS_PAGE_MAINTENANCE = exports.STATUS_PAGE_PARTIAL_DOWN = exports.STATUS_PAGE_ALL_UP = exports.STATUS_PAGE_ALL_DOWN = exports.MAINTENANCE = exports.PENDING = exports.UP = exports.DOWN = exports.appName = exports.isNode = exports.isDev = void 0;
 exports.intHash = exports.localToUTC = exports.utcToLocal = exports.utcToISODateTime = exports.isoToUTCDateTime = exports.parseTimeFromTimeObject = exports.parseTimeObject = exports.getMaintenanceRelativeURL = exports.getMonitorRelativeURL = exports.genSecret = exports.getCryptoRandomInt = exports.getRandomInt = exports.getRandomArbitrary = exports.TimeLogger = exports.polyfill = exports.log = exports.debug = exports.ucfirst = void 0;
 const dayjs = require("dayjs");
->>>>>>> 6e30f719
 exports.isDev = process.env.NODE_ENV === "development";
 exports.isNode = typeof process !== "undefined" && ((_a = process === null || process === void 0 ? void 0 : process.versions) === null || _a === void 0 ? void 0 : _a.node);
 exports.appName = "Uptime Kuma";
@@ -161,11 +152,11 @@
         module = module.toUpperCase();
         level = level.toUpperCase();
         let now;
-        if (dayjs_1.default.tz) {
-            now = dayjs_1.default.tz(new Date()).format();
+        if (dayjs.tz) {
+            now = dayjs.tz(new Date()).format();
         }
         else {
-            now = (0, dayjs_1.default)().format();
+            now = dayjs().format();
         }
         const levelColor = consoleLevelColors[level];
         const moduleColor = consoleModuleColors[intHash(module, consoleModuleColors.length)];
@@ -266,11 +257,11 @@
 exports.polyfill = polyfill;
 class TimeLogger {
     constructor() {
-        this.startTime = (0, dayjs_1.default)().valueOf();
+        this.startTime = dayjs().valueOf();
     }
     print(name) {
         if (exports.isDev && process.env.TIMELOGGER === "1") {
-            console.log(name + ": " + ((0, dayjs_1.default)().valueOf() - this.startTime) + "ms");
+            console.log(name + ": " + (dayjs().valueOf() - this.startTime) + "ms");
         }
     }
 }
@@ -382,19 +373,19 @@
 }
 exports.parseTimeFromTimeObject = parseTimeFromTimeObject;
 function isoToUTCDateTime(input) {
-    return (0, dayjs_1.default)(input).utc().format(exports.SQL_DATETIME_FORMAT);
+    return dayjs(input).utc().format(exports.SQL_DATETIME_FORMAT);
 }
 exports.isoToUTCDateTime = isoToUTCDateTime;
 function utcToISODateTime(input) {
-    return dayjs_1.default.utc(input).toISOString();
+    return dayjs.utc(input).toISOString();
 }
 exports.utcToISODateTime = utcToISODateTime;
 function utcToLocal(input, format = exports.SQL_DATETIME_FORMAT) {
-    return dayjs_1.default.utc(input).local().format(format);
+    return dayjs.utc(input).local().format(format);
 }
 exports.utcToLocal = utcToLocal;
 function localToUTC(input, format = exports.SQL_DATETIME_FORMAT) {
-    return (0, dayjs_1.default)(input).utc().format(format);
+    return dayjs(input).utc().format(format);
 }
 exports.localToUTC = localToUTC;
 function intHash(str, length = 10) {

const args = require("args-parser")(process.argv);
const { sleep, log_info, log_debug, log_error, log_warn, getRandomInt, genSecret } = require("../src/util");
const config = require("./config");

log_info("server", "Welcome to Uptime Kuma");
log_debug("server", "Arguments");
log_debug("server", args);

if (! process.env.NODE_ENV) {
    process.env.NODE_ENV = "production";
}

log_info("server", "Node Env: " + process.env.NODE_ENV);

log_info("server", "Importing Node libraries");
const fs = require("fs");
const http = require("http");
const https = require("https");

log_info("server", "Importing 3rd-party libraries");
log_debug("server", "Importing express");
const express = require("express");
log_debug("server", "Importing socket.io");
const { Server } = require("socket.io");
log_debug("server", "Importing redbean-node");
const { R } = require("redbean-node");
log_debug("server", "Importing jsonwebtoken");
const jwt = require("jsonwebtoken");
log_debug("server", "Importing http-graceful-shutdown");
const gracefulShutdown = require("http-graceful-shutdown");
log_debug("server", "Importing prometheus-api-metrics");
const prometheusAPIMetrics = require("prometheus-api-metrics");
log_debug("server", "Importing compare-versions");
const compareVersions = require("compare-versions");
const { passwordStrength } = require("check-password-strength");

log_debug("server", "Importing 2FA Modules");
const notp = require("notp");
const base32 = require("thirty-two");

log_info("server", "Importing this project modules");
log_debug("server", "Importing Monitor");
const Monitor = require("./model/monitor");
log_debug("server", "Importing Settings");
const { getSettings, setSettings, setting, initJWTSecret, checkLogin, startUnitTest, FBSD, errorLog } = require("./util-server");

log_debug("server", "Importing Notification");
const { Notification } = require("./notification");
Notification.init();

log_debug("server", "Importing Database");
const Database = require("./database");

log_debug("server", "Importing Background Jobs");
const { initBackgroundJobs } = require("./jobs");
const { loginRateLimiter } = require("./rate-limiter");

const { basicAuth } = require("./auth");
const { login } = require("./auth");
const passwordHash = require("./password-hash");

const checkVersion = require("./check-version");
log_info("server", "Version: " + checkVersion.version);

// If host is omitted, the server will accept connections on the unspecified IPv6 address (::) when IPv6 is available and the unspecified IPv4 address (0.0.0.0) otherwise.
// Dual-stack support for (::)
let hostname = process.env.UPTIME_KUMA_HOST || args.host;

// Also read HOST if not FreeBSD, as HOST is a system environment variable in FreeBSD
if (!hostname && !FBSD) {
    hostname = process.env.HOST;
}

if (hostname) {
    log_info("server", "Custom hostname: " + hostname);
}

const port = parseInt(process.env.UPTIME_KUMA_PORT || process.env.PORT || args.port || 3001);

// SSL
const sslKey = process.env.UPTIME_KUMA_SSL_KEY || process.env.SSL_KEY || args["ssl-key"] || undefined;
const sslCert = process.env.UPTIME_KUMA_SSL_CERT || process.env.SSL_CERT || args["ssl-cert"] || undefined;
const disableFrameSameOrigin = !!process.env.UPTIME_KUMA_DISABLE_FRAME_SAMEORIGIN || args["disable-frame-sameorigin"] || false;

// 2FA / notp verification defaults
const twofa_verification_opts = {
    "window": 1,
    "time": 30
};

/**
 * Run unit test after the server is ready
 * @type {boolean}
 */
const testMode = !!args["test"] || false;

if (config.demoMode) {
    log_info("server", "==== Demo Mode ====");
}

log_info("server", "Creating express and socket.io instance");
const app = express();

let server;

if (sslKey && sslCert) {
    log_info("server", "Server Type: HTTPS");
    server = https.createServer({
        key: fs.readFileSync(sslKey),
        cert: fs.readFileSync(sslCert)
    }, app);
} else {
    log_info("server", "Server Type: HTTP");
    server = http.createServer(app);
}

const io = new Server(server);
module.exports.io = io;

// Must be after io instantiation
const { sendNotificationList, sendHeartbeatList, sendImportantHeartbeatList, sendInfo } = require("./client");
const { statusPageSocketHandler } = require("./socket-handlers/status-page-socket-handler");
const databaseSocketHandler = require("./socket-handlers/database-socket-handler");
const TwoFA = require("./2fa");

app.use(express.json());

// Global Middleware
app.use(function (req, res, next) {
    if (!disableFrameSameOrigin) {
        res.setHeader("X-Frame-Options", "SAMEORIGIN");
    }
    res.removeHeader("X-Powered-By");
    next();
});

/**
 * Total WebSocket client connected to server currently, no actual use
 * @type {number}
 */
let totalClient = 0;

/**
 * Use for decode the auth object
 * @type {null}
 */
let jwtSecret = null;

/**
 * Main monitor list
 * @type {{}}
 */
let monitorList = {};

/**
 * Show Setup Page
 * @type {boolean}
 */
let needSetup = false;

/**
 * Cache Index HTML
 * @type {string}
 */
let indexHTML = "";

try {
    indexHTML = fs.readFileSync("./dist/index.html").toString();
} catch (e) {
    // "dist/index.html" is not necessary for development
    if (process.env.NODE_ENV !== "development") {
        log_error("server", "Error: Cannot find 'dist/index.html', did you install correctly?");
        process.exit(1);
    }
}

exports.entryPage = "dashboard";

(async () => {
    Database.init(args);
    await initDatabase(testMode);

    exports.entryPage = await setting("entryPage");

    log_info("server", "Adding route");

    // ***************************
    // Normal Router here
    // ***************************

    // Entry Page
    app.get("/", async (_request, response) => {
        if (exports.entryPage === "statusPage") {
            response.redirect("/status");
        } else {
            response.redirect("/dashboard");
        }
    });

    // Robots.txt
    app.get("/robots.txt", async (_request, response) => {
        let txt = "User-agent: *\nDisallow:";
        if (! await setting("searchEngineIndex")) {
            txt += " /";
        }
        response.setHeader("Content-Type", "text/plain");
        response.send(txt);
    });

    // Basic Auth Router here

    // Prometheus API metrics  /metrics
    // With Basic Auth using the first user's username/password
    app.get("/metrics", basicAuth, prometheusAPIMetrics());

    app.use("/", express.static("dist"));

    // ./data/upload
    app.use("/upload", express.static(Database.uploadDir));

    app.get("/.well-known/change-password", async (_, response) => {
        response.redirect("https://github.com/louislam/uptime-kuma/wiki/Reset-Password-via-CLI");
    });

    // API Router
    const apiRouter = require("./routers/api-router");
    app.use(apiRouter);

    // Universal Route Handler, must be at the end of all express routes.
    app.get("*", async (_request, response) => {
        if (_request.originalUrl.startsWith("/upload/")) {
            response.status(404).send("File not found.");
        } else {
            response.send(indexHTML);
        }
    });

    log_info("server", "Adding socket handler");
    io.on("connection", async (socket) => {

        sendInfo(socket);

        totalClient++;

        if (needSetup) {
            log_info("server", "Redirect to setup page");
            socket.emit("setup");
        }

        socket.on("disconnect", () => {
            totalClient--;
        });

        // ***************************
        // Public Socket API
        // ***************************

        socket.on("loginByToken", async (token, callback) => {
            log_info("auth", `Login by token. IP=${getClientIp(socket)}`);

            try {
                let decoded = jwt.verify(token, jwtSecret);

                log_info("auth", "Username from JWT: " + decoded.username);

                let user = await R.findOne("user", " username = ? AND active = 1 ", [
                    decoded.username,
                ]);

                if (user) {
                    log_debug("auth", "afterLogin");
                    afterLogin(socket, user);
                    log_debug("auth", "afterLogin ok");

                    log_info("auth", `Successfully logged in user ${decoded.username}. IP=${getClientIp(socket)}`);

                    callback({
                        ok: true,
                    });
                } else {

                    log_info("auth", `Inactive or deleted user ${decoded.username}. IP=${getClientIp(socket)}`);

                    callback({
                        ok: false,
                        msg: "The user is inactive or deleted.",
                    });
                }
            } catch (error) {

                log_error("auth", `Invalid token for user ${decoded.username}. IP=${getClientIp(socket)}`);

                callback({
                    ok: false,
                    msg: "Invalid token.",
                });
            }

        });

        socket.on("login", async (data, callback) => {
            log_info("auth", `Login by username + password. IP=${getClientIp(socket)}`);

            // Login Rate Limit
            if (! await loginRateLimiter.pass(callback)) {
                log_info("auth", `Too many failed requests for user ${data.username}. IP=${getClientIp(socket)}`);
                return;
            }

            let user = await login(data.username, data.password);

            if (user) {
                if (user.twofa_status == 0) {
                    afterLogin(socket, user);

                    log_info("auth", `Successfully logged in user ${data.username}. IP=${getClientIp(socket)}`);

                    callback({
                        ok: true,
                        token: jwt.sign({
                            username: data.username,
                        }, jwtSecret),
                    });
                }

                if (user.twofa_status == 1 && !data.token) {

                    log_info("auth", `2FA token required for user ${data.username}. IP=${getClientIp(socket)}`);

                    callback({
                        tokenRequired: true,
                    });
                }

                if (data.token) {
                    let verify = notp.totp.verify(data.token, user.twofa_secret, twofa_verification_opts);

                    if (user.twofa_last_token !== data.token && verify) {
                        afterLogin(socket, user);

                        await R.exec("UPDATE `user` SET twofa_last_token = ? WHERE id = ? ", [
                            data.token,
                            socket.userID,
                        ]);

                        log_info("auth", `Successfully logged in user ${data.username}. IP=${getClientIp(socket)}`);

                        callback({
                            ok: true,
                            token: jwt.sign({
                                username: data.username,
                            }, jwtSecret),
                        });
                    } else {

                        log_warn("auth", `Invalid token provided for user ${data.username}. IP=${getClientIp(socket)}`);

                        callback({
                            ok: false,
                            msg: "Invalid Token!",
                        });
                    }
                }
            } else {

                log_warn("auth", `Incorrect username or password for user ${data.username}. IP=${getClientIp(socket)}`);

                callback({
                    ok: false,
                    msg: "Incorrect username or password.",
                });
            }

        });

        socket.on("logout", async (callback) => {
            socket.leave(socket.userID);
            socket.userID = null;
            callback();
        });

        socket.on("prepare2FA", async (callback) => {
            try {
                checkLogin(socket);

                let user = await R.findOne("user", " id = ? AND active = 1 ", [
                    socket.userID,
                ]);

                if (user.twofa_status == 0) {
                    let newSecret = genSecret();
                    let encodedSecret = base32.encode(newSecret);

                    // Google authenticator doesn't like equal signs
                    // The fix is found at https://github.com/guyht/notp
                    // Related issue: https://github.com/louislam/uptime-kuma/issues/486
                    encodedSecret = encodedSecret.toString().replace(/=/g, "");

                    let uri = `otpauth://totp/Uptime%20Kuma:${user.username}?secret=${encodedSecret}`;

                    await R.exec("UPDATE `user` SET twofa_secret = ? WHERE id = ? ", [
                        newSecret,
                        socket.userID,
                    ]);

                    callback({
                        ok: true,
                        uri: uri,
                    });
                } else {
                    callback({
                        ok: false,
                        msg: "2FA is already enabled.",
                    });
                }
            } catch (error) {
                callback({
                    ok: false,
                    msg: "Error while trying to prepare 2FA.",
                });
            }
        });

        socket.on("save2FA", async (callback) => {
            try {
                checkLogin(socket);

                await R.exec("UPDATE `user` SET twofa_status = 1 WHERE id = ? ", [
                    socket.userID,
                ]);

                log_info("auth", `Saved 2FA token for user ${data.username}. IP=${getClientIp(socket)}`);

                callback({
                    ok: true,
                    msg: "2FA Enabled.",
                });
            } catch (error) {

                log_error("auth", `Error changing 2FA token for user ${data.username}. IP=${getClientIp(socket)}`);

                callback({
                    ok: false,
                    msg: "Error while trying to change 2FA.",
                });
            }
        });

        socket.on("disable2FA", async (callback) => {
            try {
                checkLogin(socket);
                await TwoFA.disable2FA(socket.userID);

                log_info("auth", `Disabled 2FA token for user ${data.username}. IP=${getClientIp(socket)}`);

                callback({
                    ok: true,
                    msg: "2FA Disabled.",
                });
            } catch (error) {

                log_error("auth", `Error disabling 2FA token for user ${data.username}. IP=${getClientIp(socket)}`);

                callback({
                    ok: false,
                    msg: "Error while trying to disable 2FA.",
                });
            }
        });

        socket.on("verifyToken", async (token, callback) => {
            let user = await R.findOne("user", " id = ? AND active = 1 ", [
                socket.userID,
            ]);

            let verify = notp.totp.verify(token, user.twofa_secret, twofa_verification_opts);

            if (user.twofa_last_token !== token && verify) {
                callback({
                    ok: true,
                    valid: true,
                });
            } else {
                callback({
                    ok: false,
                    msg: "Invalid Token.",
                    valid: false,
                });
            }
        });

        socket.on("twoFAStatus", async (callback) => {
            checkLogin(socket);

            try {
                let user = await R.findOne("user", " id = ? AND active = 1 ", [
                    socket.userID,
                ]);

                if (user.twofa_status == 1) {
                    callback({
                        ok: true,
                        status: true,
                    });
                } else {
                    callback({
                        ok: true,
                        status: false,
                    });
                }
            } catch (error) {
                callback({
                    ok: false,
                    msg: "Error while trying to get 2FA status.",
                });
            }
        });

        socket.on("needSetup", async (callback) => {
            callback(needSetup);
        });

        socket.on("setup", async (username, password, callback) => {
            try {
                if (passwordStrength(password).value === "Too weak") {
                    throw new Error("Password is too weak. It should contain alphabetic and numeric characters. It must be at least 6 characters in length.");
                }

                if ((await R.count("user")) !== 0) {
                    throw new Error("Uptime Kuma has been initialized. If you want to run setup again, please delete the database.");
                }

                let user = R.dispense("user");
                user.username = username;
                user.password = passwordHash.generate(password);
                await R.store(user);

                needSetup = false;

                callback({
                    ok: true,
                    msg: "Added Successfully.",
                });

            } catch (e) {
                callback({
                    ok: false,
                    msg: e.message,
                });
            }
        });

        // ***************************
        // Auth Only API
        // ***************************

        // Add a new monitor
        socket.on("add", async (monitor, callback) => {
            try {
                checkLogin(socket);
                let bean = R.dispense("monitor");

                let notificationIDList = monitor.notificationIDList;
                delete monitor.notificationIDList;

                monitor.accepted_statuscodes_json = JSON.stringify(monitor.accepted_statuscodes);
                delete monitor.accepted_statuscodes;

                bean.import(monitor);
                bean.user_id = socket.userID;
                await R.store(bean);

                await updateMonitorNotification(bean.id, notificationIDList);

                await sendMonitorList(socket);
                await startMonitor(socket.userID, bean.id);

                log_info("monitor", `Added Monitor: ${monitorID} User ID: ${socket.userID}`);

                callback({
                    ok: true,
                    msg: "Added Successfully.",
                    monitorID: bean.id,
                });

            } catch (e) {

                log_error("monitor", `Error adding Monitor: ${monitorID} User ID: ${socket.userID}`);

                callback({
                    ok: false,
                    msg: e.message,
                });
            }
        });

        // Edit a monitor
        socket.on("editMonitor", async (monitor, callback) => {
            try {
                checkLogin(socket);

                let bean = await R.findOne("monitor", " id = ? ", [ monitor.id ]);

                if (bean.user_id !== socket.userID) {
                    throw new Error("Permission denied.");
                }

                bean.name = monitor.name;
                bean.type = monitor.type;
                bean.url = monitor.url;
                bean.method = monitor.method;
                bean.body = monitor.body;
                bean.headers = monitor.headers;
                bean.basic_auth_user = monitor.basic_auth_user;
                bean.basic_auth_pass = monitor.basic_auth_pass;
                bean.interval = monitor.interval;
                bean.retryInterval = monitor.retryInterval;
                bean.hostname = monitor.hostname;
                bean.maxretries = monitor.maxretries;
                bean.port = monitor.port;
                bean.keyword = monitor.keyword;
                bean.ignoreTls = monitor.ignoreTls;
                bean.upsideDown = monitor.upsideDown;
                bean.maxredirects = monitor.maxredirects;
                bean.accepted_statuscodes_json = JSON.stringify(monitor.accepted_statuscodes);
                bean.dns_resolve_type = monitor.dns_resolve_type;
                bean.dns_resolve_server = monitor.dns_resolve_server;
                bean.pushToken = monitor.pushToken;

                await R.store(bean);

                await updateMonitorNotification(bean.id, monitor.notificationIDList);

                if (bean.active) {
                    await restartMonitor(socket.userID, bean.id);
                }

                await sendMonitorList(socket);

                callback({
                    ok: true,
                    msg: "Saved.",
                    monitorID: bean.id,
                });

            } catch (e) {
                log_error("monitor", e);
                callback({
                    ok: false,
                    msg: e.message,
                });
            }
        });

        socket.on("getMonitorList", async (callback) => {
            try {
                checkLogin(socket);
                await sendMonitorList(socket);
                callback({
                    ok: true,
                });
            } catch (e) {
                log_error("monitor", e);
                callback({
                    ok: false,
                    msg: e.message,
                });
            }
        });

        socket.on("getMonitor", async (monitorID, callback) => {
            try {
                checkLogin(socket);

                log_info("monitor", `Get Monitor: ${monitorID} User ID: ${socket.userID}`);

                let bean = await R.findOne("monitor", " id = ? AND user_id = ? ", [
                    monitorID,
                    socket.userID,
                ]);

                callback({
                    ok: true,
                    monitor: await bean.toJSON(),
                });

            } catch (e) {
                callback({
                    ok: false,
                    msg: e.message,
                });
            }
        });

        socket.on("getMonitorBeats", async (monitorID, period, callback) => {
            try {
                checkLogin(socket);

                log_info("monitor", `Get Monitor Beats: ${monitorID} User ID: ${socket.userID}`);

                if (period == null) {
                    throw new Error("Invalid period.");
                }

                let list = await R.getAll(`
                    SELECT * FROM heartbeat
                    WHERE monitor_id = ? AND
                    time > DATETIME('now', '-' || ? || ' hours')
                    ORDER BY time ASC
                `, [
                    monitorID,
                    period,
                ]);

                callback({
                    ok: true,
                    data: list,
                });
            } catch (e) {
                callback({
                    ok: false,
                    msg: e.message,
                });
            }
        });

        // Start or Resume the monitor
        socket.on("resumeMonitor", async (monitorID, callback) => {
            try {
                checkLogin(socket);
                await startMonitor(socket.userID, monitorID);
                await sendMonitorList(socket);

                callback({
                    ok: true,
                    msg: "Resumed Successfully.",
                });

            } catch (e) {
                callback({
                    ok: false,
                    msg: e.message,
                });
            }
        });

        socket.on("pauseMonitor", async (monitorID, callback) => {
            try {
                checkLogin(socket);
                await pauseMonitor(socket.userID, monitorID);
                await sendMonitorList(socket);

                callback({
                    ok: true,
                    msg: "Paused Successfully.",
                });

            } catch (e) {
                callback({
                    ok: false,
                    msg: e.message,
                });
            }
        });

        socket.on("deleteMonitor", async (monitorID, callback) => {
            try {
                checkLogin(socket);

                log_info("manage", `Delete Monitor: ${monitorID} User ID: ${socket.userID}`);

                if (monitorID in monitorList) {
                    monitorList[monitorID].stop();
                    delete monitorList[monitorID];
                }

                await R.exec("DELETE FROM monitor WHERE id = ? AND user_id = ? ", [
                    monitorID,
                    socket.userID,
                ]);

                callback({
                    ok: true,
                    msg: "Deleted Successfully.",
                });

                await sendMonitorList(socket);
                // Clear heartbeat list on client
                await sendImportantHeartbeatList(socket, monitorID, true, true);

            } catch (e) {
                callback({
                    ok: false,
                    msg: e.message,
                });
            }
        });

        socket.on("getTags", async (callback) => {
            try {
                checkLogin(socket);

                const list = await R.findAll("tag");

                callback({
                    ok: true,
                    tags: list.map(bean => bean.toJSON()),
                });

            } catch (e) {
                callback({
                    ok: false,
                    msg: e.message,
                });
            }
        });

        socket.on("addTag", async (tag, callback) => {
            try {
                checkLogin(socket);

                let bean = R.dispense("tag");
                bean.name = tag.name;
                bean.color = tag.color;
                await R.store(bean);

                callback({
                    ok: true,
                    tag: await bean.toJSON(),
                });

            } catch (e) {
                callback({
                    ok: false,
                    msg: e.message,
                });
            }
        });

        socket.on("editTag", async (tag, callback) => {
            try {
                checkLogin(socket);

                let bean = await R.findOne("monitor", " id = ? ", [ tag.id ]);
                bean.name = tag.name;
                bean.color = tag.color;
                await R.store(bean);

                callback({
                    ok: true,
                    tag: await bean.toJSON(),
                });

            } catch (e) {
                callback({
                    ok: false,
                    msg: e.message,
                });
            }
        });

        socket.on("deleteTag", async (tagID, callback) => {
            try {
                checkLogin(socket);

                await R.exec("DELETE FROM tag WHERE id = ? ", [ tagID ]);

                callback({
                    ok: true,
                    msg: "Deleted Successfully.",
                });

            } catch (e) {
                callback({
                    ok: false,
                    msg: e.message,
                });
            }
        });

        socket.on("addMonitorTag", async (tagID, monitorID, value, callback) => {
            try {
                checkLogin(socket);

                await R.exec("INSERT INTO monitor_tag (tag_id, monitor_id, value) VALUES (?, ?, ?)", [
                    tagID,
                    monitorID,
                    value,
                ]);

                callback({
                    ok: true,
                    msg: "Added Successfully.",
                });

            } catch (e) {
                callback({
                    ok: false,
                    msg: e.message,
                });
            }
        });

        socket.on("editMonitorTag", async (tagID, monitorID, value, callback) => {
            try {
                checkLogin(socket);

                await R.exec("UPDATE monitor_tag SET value = ? WHERE tag_id = ? AND monitor_id = ?", [
                    value,
                    tagID,
                    monitorID,
                ]);

                callback({
                    ok: true,
                    msg: "Edited Successfully.",
                });

            } catch (e) {
                callback({
                    ok: false,
                    msg: e.message,
                });
            }
        });

        socket.on("deleteMonitorTag", async (tagID, monitorID, value, callback) => {
            try {
                checkLogin(socket);

                await R.exec("DELETE FROM monitor_tag WHERE tag_id = ? AND monitor_id = ? AND value = ?", [
                    tagID,
                    monitorID,
                    value,
                ]);

                // Cleanup unused Tags
                await R.exec("delete from tag where ( select count(*) from monitor_tag mt where tag.id = mt.tag_id ) = 0");

                callback({
                    ok: true,
                    msg: "Deleted Successfully.",
                });

            } catch (e) {
                callback({
                    ok: false,
                    msg: e.message,
                });
            }
        });

        socket.on("changePassword", async (password, callback) => {
            try {
                checkLogin(socket);

                if (! password.newPassword) {
                    throw new Error("Invalid new password");
                }

                if (passwordStrength(password.newPassword).value === "Too weak") {
                    throw new Error("Password is too weak. It should contain alphabetic and numeric characters. It must be at least 6 characters in length.");
                }

                let user = await R.findOne("user", " id = ? AND active = 1 ", [
                    socket.userID,
                ]);

                if (user && passwordHash.verify(password.currentPassword, user.password)) {

                    user.resetPassword(password.newPassword);

                    callback({
                        ok: true,
                        msg: "Password has been updated successfully.",
                    });
                } else {
                    throw new Error("Incorrect current password");
                }

            } catch (e) {
                callback({
                    ok: false,
                    msg: e.message,
                });
            }
        });

        socket.on("getSettings", async (callback) => {
            try {
                checkLogin(socket);

                callback({
                    ok: true,
                    data: await getSettings("general"),
                });

            } catch (e) {
                callback({
                    ok: false,
                    msg: e.message,
                });
            }
        });

        socket.on("setSettings", async (data, callback) => {
            try {
                checkLogin(socket);

                await setSettings("general", data);
                exports.entryPage = data.entryPage;

                callback({
                    ok: true,
                    msg: "Saved"
                });

                sendInfo(socket);

            } catch (e) {
                callback({
                    ok: false,
                    msg: e.message,
                });
            }
        });

        // Add or Edit
        socket.on("addNotification", async (notification, notificationID, callback) => {
            try {
                checkLogin(socket);

                let notificationBean = await Notification.save(notification, notificationID, socket.userID);
                await sendNotificationList(socket);

                callback({
                    ok: true,
                    msg: "Saved",
                    id: notificationBean.id,
                });

            } catch (e) {
                callback({
                    ok: false,
                    msg: e.message,
                });
            }
        });

        socket.on("deleteNotification", async (notificationID, callback) => {
            try {
                checkLogin(socket);

                await Notification.delete(notificationID, socket.userID);
                await sendNotificationList(socket);

                callback({
                    ok: true,
                    msg: "Deleted",
                });

            } catch (e) {
                callback({
                    ok: false,
                    msg: e.message,
                });
            }
        });

        socket.on("testNotification", async (notification, callback) => {
            try {
                checkLogin(socket);

                let msg = await Notification.send(notification, notification.name + " Testing");

                callback({
                    ok: true,
                    msg,
                });

            } catch (e) {
                console.error(e);

                callback({
                    ok: false,
                    msg: e.message,
                });
            }
        });

        socket.on("checkApprise", async (callback) => {
            try {
                checkLogin(socket);
                callback(Notification.checkApprise());
            } catch (e) {
                callback(false);
            }
        });

        socket.on("uploadBackup", async (uploadedJSON, importHandle, callback) => {
            try {
                checkLogin(socket);

                let backupData = JSON.parse(uploadedJSON);

                log_info("manage", `Importing Backup, User ID: ${socket.userID}, Version: ${backupData.version}`);

                let notificationListData = backupData.notificationList;
                let monitorListData = backupData.monitorList;

                let version17x = compareVersions.compare(backupData.version, "1.7.0", ">=");

                // If the import option is "overwrite" it'll clear most of the tables, except "settings" and "user"
                if (importHandle == "overwrite") {
                    // Stops every monitor first, so it doesn't execute any heartbeat while importing
                    for (let id in monitorList) {
                        let monitor = monitorList[id];
                        await monitor.stop();
                    }
                    await R.exec("DELETE FROM heartbeat");
                    await R.exec("DELETE FROM monitor_notification");
                    await R.exec("DELETE FROM monitor_tls_info");
                    await R.exec("DELETE FROM notification");
                    await R.exec("DELETE FROM monitor_tag");
                    await R.exec("DELETE FROM tag");
                    await R.exec("DELETE FROM monitor");
                }

                // Only starts importing if the backup file contains at least one notification
                if (notificationListData.length >= 1) {
                    // Get every existing notification name and puts them in one simple string
                    let notificationNameList = await R.getAll("SELECT name FROM notification");
                    let notificationNameListString = JSON.stringify(notificationNameList);

                    for (let i = 0; i < notificationListData.length; i++) {
                        // Only starts importing the notification if the import option is "overwrite", "keep" or "skip" but the notification doesn't exists
                        if ((importHandle == "skip" && notificationNameListString.includes(notificationListData[i].name) == false) || importHandle == "keep" || importHandle == "overwrite") {

                            let notification = JSON.parse(notificationListData[i].config);
                            await Notification.save(notification, null, socket.userID);

                        }
                    }
                }

                // Only starts importing if the backup file contains at least one monitor
                if (monitorListData.length >= 1) {
                    // Get every existing monitor name and puts them in one simple string
                    let monitorNameList = await R.getAll("SELECT name FROM monitor");
                    let monitorNameListString = JSON.stringify(monitorNameList);

                    for (let i = 0; i < monitorListData.length; i++) {
                        // Only starts importing the monitor if the import option is "overwrite", "keep" or "skip" but the notification doesn't exists
                        if ((importHandle == "skip" && monitorNameListString.includes(monitorListData[i].name) == false) || importHandle == "keep" || importHandle == "overwrite") {

                            // Define in here every new variable for monitors which where implemented after the first version of the Import/Export function (1.6.0)
                            // --- Start ---

                            // Define default values
                            let retryInterval = 0;

                            /*
                            Only replace the default value with the backup file data for the specific version, where it appears the first time
                            More information about that where "let version" will be defined
                            */
                            if (version17x) {
                                retryInterval = monitorListData[i].retryInterval;
                            }

                            // --- End ---

                            let monitor = {
                                // Define the new variable from earlier here
                                name: monitorListData[i].name,
                                type: monitorListData[i].type,
                                url: monitorListData[i].url,
                                method: monitorListData[i].method || "GET",
                                body: monitorListData[i].body,
                                headers: monitorListData[i].headers,
                                basic_auth_user: monitorListData[i].basic_auth_user,
                                basic_auth_pass: monitorListData[i].basic_auth_pass,
                                interval: monitorListData[i].interval,
                                retryInterval: retryInterval,
                                hostname: monitorListData[i].hostname,
                                maxretries: monitorListData[i].maxretries,
                                port: monitorListData[i].port,
                                keyword: monitorListData[i].keyword,
                                ignoreTls: monitorListData[i].ignoreTls,
                                upsideDown: monitorListData[i].upsideDown,
                                maxredirects: monitorListData[i].maxredirects,
                                accepted_statuscodes: monitorListData[i].accepted_statuscodes,
                                dns_resolve_type: monitorListData[i].dns_resolve_type,
                                dns_resolve_server: monitorListData[i].dns_resolve_server,
                                notificationIDList: {},
                            };

                            if (monitorListData[i].pushToken) {
                                monitor.pushToken = monitorListData[i].pushToken;
                            }

                            let bean = R.dispense("monitor");

                            let notificationIDList = monitor.notificationIDList;
                            delete monitor.notificationIDList;

                            monitor.accepted_statuscodes_json = JSON.stringify(monitor.accepted_statuscodes);
                            delete monitor.accepted_statuscodes;

                            bean.import(monitor);
                            bean.user_id = socket.userID;
                            await R.store(bean);

                            // Only for backup files with the version 1.7.0 or higher, since there was the tag feature implemented
                            if (version17x) {
                                // Only import if the specific monitor has tags assigned
                                for (const oldTag of monitorListData[i].tags) {

                                    // Check if tag already exists and get data ->
                                    let tag = await R.findOne("tag", " name = ?", [
                                        oldTag.name,
                                    ]);

                                    let tagId;
                                    if (! tag) {
                                        // -> If it doesn't exist, create new tag from backup file
                                        let beanTag = R.dispense("tag");
                                        beanTag.name = oldTag.name;
                                        beanTag.color = oldTag.color;
                                        await R.store(beanTag);

                                        tagId = beanTag.id;
                                    } else {
                                        // -> If it already exist, set tagId to value from database
                                        tagId = tag.id;
                                    }

                                    // Assign the new created tag to the monitor
                                    await R.exec("INSERT INTO monitor_tag (tag_id, monitor_id, value) VALUES (?, ?, ?)", [
                                        tagId,
                                        bean.id,
                                        oldTag.value,
                                    ]);

                                }
                            }

                            await updateMonitorNotification(bean.id, notificationIDList);

                            // If monitor was active start it immediately, otherwise pause it
                            if (monitorListData[i].active == 1) {
                                await startMonitor(socket.userID, bean.id);
                            } else {
                                await pauseMonitor(socket.userID, bean.id);
                            }

                        }
                    }

                    await sendNotificationList(socket);
                    await sendMonitorList(socket);
                }

                callback({
                    ok: true,
                    msg: "Backup successfully restored.",
                });

            } catch (e) {
                callback({
                    ok: false,
                    msg: e.message,
                });
            }
        });

        socket.on("clearEvents", async (monitorID, callback) => {
            try {
                checkLogin(socket);

                log_info("manage", `Clear Events Monitor: ${monitorID} User ID: ${socket.userID}`);

                await R.exec("UPDATE heartbeat SET msg = ?, important = ? WHERE monitor_id = ? ", [
                    "",
                    "0",
                    monitorID,
                ]);

                await sendImportantHeartbeatList(socket, monitorID, true, true);

                callback({
                    ok: true,
                });

            } catch (e) {
                callback({
                    ok: false,
                    msg: e.message,
                });
            }
        });

        socket.on("clearHeartbeats", async (monitorID, callback) => {
            try {
                checkLogin(socket);

                log_info("manage", `Clear Heartbeats Monitor: ${monitorID} User ID: ${socket.userID}`);

                await R.exec("DELETE FROM heartbeat WHERE monitor_id = ?", [
                    monitorID
                ]);

                await sendHeartbeatList(socket, monitorID, true, true);

                callback({
                    ok: true,
                });

            } catch (e) {
                callback({
                    ok: false,
                    msg: e.message,
                });
            }
        });

        socket.on("clearStatistics", async (callback) => {
            try {
                checkLogin(socket);

                log_info("manage", `Clear Statistics User ID: ${socket.userID}`);

                await R.exec("DELETE FROM heartbeat");

                callback({
                    ok: true,
                });

            } catch (e) {
                callback({
                    ok: false,
                    msg: e.message,
                });
            }
        });

        // Status Page Socket Handler for admin only
        statusPageSocketHandler(socket);
        databaseSocketHandler(socket);

        log_debug("server", "added all socket handlers");

        // ***************************
        // Better do anything after added all socket handlers here
        // ***************************

        log_debug("auth", "check auto login");
        if (await setting("disableAuth")) {
            log_info("auth", "Disabled Auth: auto login to admin");
            afterLogin(socket, await R.findOne("user"));
            socket.emit("autoLogin");
        } else {
            log_debug("auth", "need auth");
        }

    });

    log_info("server", "Init the server");

    server.once("error", async (err) => {
        console.error("Cannot listen: " + err.message);
        await Database.close();
    });

    server.listen(port, hostname, () => {
        if (hostname) {
            log_info("server", `Listening on ${hostname}:${port}`);
        } else {
            log_info("server", `Listening on ${port}`);
        }
        startMonitors();
        checkVersion.startInterval();

        if (testMode) {
            startUnitTest();
        }
    });

    initBackgroundJobs(args);

})();

async function updateMonitorNotification(monitorID, notificationIDList) {
    await R.exec("DELETE FROM monitor_notification WHERE monitor_id = ? ", [
        monitorID,
    ]);

    for (let notificationID in notificationIDList) {
        if (notificationIDList[notificationID]) {
            let relation = R.dispense("monitor_notification");
            relation.monitor_id = monitorID;
            relation.notification_id = notificationID;
            await R.store(relation);
        }
    }
}

async function checkOwner(userID, monitorID) {
    let row = await R.getRow("SELECT id FROM monitor WHERE id = ? AND user_id = ? ", [
        monitorID,
        userID,
    ]);

    if (! row) {
        throw new Error("You do not own this monitor.");
    }
}

async function sendMonitorList(socket) {
    let list = await getMonitorJSONList(socket.userID);
    io.to(socket.userID).emit("monitorList", list);
    return list;
}

async function afterLogin(socket, user) {
    socket.userID = user.id;
    socket.join(user.id);

    let monitorList = await sendMonitorList(socket);
    sendNotificationList(socket);

    await sleep(500);

    for (let monitorID in monitorList) {
        await sendHeartbeatList(socket, monitorID);
    }

    for (let monitorID in monitorList) {
        await sendImportantHeartbeatList(socket, monitorID);
    }

    for (let monitorID in monitorList) {
        await Monitor.sendStats(io, monitorID, user.id);
    }
}

async function getMonitorJSONList(userID) {
    let result = {};

    let monitorList = await R.find("monitor", " user_id = ? ORDER BY weight DESC, name", [
        userID,
    ]);

    for (let monitor of monitorList) {
        result[monitor.id] = await monitor.toJSON();
    }

    return result;
}

async function initDatabase(testMode = false) {
    if (! fs.existsSync(Database.path)) {
        log_info("server", "Copying Database");
        fs.copyFileSync(Database.templatePath, Database.path);
    }

<<<<<<< HEAD
    log_info("server", "Connecting to the Database");
    await Database.connect();
    log_info("server", "Connected");
=======
    console.log("Connecting to the Database");
    await Database.connect(testMode);
    console.log("Connected");
>>>>>>> 40cb22e6

    // Patch the database
    await Database.patch();

    let jwtSecretBean = await R.findOne("setting", " `key` = ? ", [
        "jwtSecret",
    ]);

    if (! jwtSecretBean) {
        log_info("server", "JWT secret is not found, generate one.");
        jwtSecretBean = await initJWTSecret();
        log_info("server", "Stored JWT secret into database");
    } else {
        log_info("server", "Load JWT secret from database.");
    }

    // If there is no record in user table, it is a new Uptime Kuma instance, need to setup
    if ((await R.count("user")) === 0) {
        log_info("server", "No user, need setup");
        needSetup = true;
    }

    jwtSecret = jwtSecretBean.value;
}

async function startMonitor(userID, monitorID) {
    await checkOwner(userID, monitorID);

    log_info("manage", `Resume Monitor: ${monitorID} User ID: ${userID}`);

    await R.exec("UPDATE monitor SET active = 1 WHERE id = ? AND user_id = ? ", [
        monitorID,
        userID,
    ]);

    let monitor = await R.findOne("monitor", " id = ? ", [
        monitorID,
    ]);

    if (monitor.id in monitorList) {
        monitorList[monitor.id].stop();
    }

    monitorList[monitor.id] = monitor;
    monitor.start(io);
}

async function restartMonitor(userID, monitorID) {
    return await startMonitor(userID, monitorID);
}

async function pauseMonitor(userID, monitorID) {
    await checkOwner(userID, monitorID);

    log_info("manage", `Pause Monitor: ${monitorID} User ID: ${userID}`);

    await R.exec("UPDATE monitor SET active = 0 WHERE id = ? AND user_id = ? ", [
        monitorID,
        userID,
    ]);

    if (monitorID in monitorList) {
        monitorList[monitorID].stop();
    }
}

/**
 * Resume active monitors
 */
async function startMonitors() {
    let list = await R.find("monitor", " active = 1 ");

    for (let monitor of list) {
        monitorList[monitor.id] = monitor;
    }

    for (let monitor of list) {
        monitor.start(io);
        // Give some delays, so all monitors won't make request at the same moment when just start the server.
        await sleep(getRandomInt(300, 1000));
    }
}

async function shutdownFunction(signal) {
    log_info("server", "Shutdown requested");
    log_info("server", "Called signal: " + signal);

    log_info("server", "Stopping all monitors");
    for (let id in monitorList) {
        let monitor = monitorList[id];
        monitor.stop();
    }
    await sleep(2000);
    await Database.close();
}

function getClientIp(socket) {
    return socket.client.conn.remoteAddress.replace(/^.*:/, "")
}

function finalFunction() {
    log_info("server", "Graceful shutdown successful!");
}

gracefulShutdown(server, {
    signals: "SIGINT SIGTERM",
    timeout: 30000,                   // timeout: 30 secs
    development: false,               // not in dev mode
    forceExit: true,                  // triggers process.exit() at the end of shutdown process
    onShutdown: shutdownFunction,     // shutdown function (async) - e.g. for cleanup DB, ...
    finally: finalFunction,            // finally function (sync) - e.g. for logging
});

// Catch unexpected errors here
process.addListener("unhandledRejection", (error, promise) => {
    console.trace(error);
    errorLog(error, false);
    console.error("If you keep encountering errors, please report to https://github.com/louislam/uptime-kuma/issues");
});<|MERGE_RESOLUTION|>--- conflicted
+++ resolved
@@ -1463,15 +1463,9 @@
         fs.copyFileSync(Database.templatePath, Database.path);
     }
 
-<<<<<<< HEAD
     log_info("server", "Connecting to the Database");
-    await Database.connect();
+    await Database.connect(testMode);
     log_info("server", "Connected");
-=======
-    console.log("Connecting to the Database");
-    await Database.connect(testMode);
-    console.log("Connected");
->>>>>>> 40cb22e6
 
     // Patch the database
     await Database.patch();

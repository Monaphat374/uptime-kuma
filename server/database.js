const fs = require("fs");
const { R } = require("redbean-node");
const { setSetting, setting } = require("./util-server");
const { log, sleep } = require("../src/util");
const knex = require("knex");
const { PluginsManager } = require("./plugins-manager");
const path = require("path");
const { EmbeddedMariaDB } = require("./embedded-mariadb");
const mysql = require("mysql2/promise");

/**
 * Database & App Data Folder
 */
class Database {

    static templatePath = "./db/kuma.db";

    /**
     * Data Dir (Default: ./data)
     */
    static dataDir;

    /**
     * User Upload Dir (Default: ./data/upload)
     */
    static uploadDir;

<<<<<<< HEAD
    static sqlitePath;
=======
    static screenshotDir;

    static path;
>>>>>>> 9ee2780e

    /**
     * @type {boolean}
     */
    static patched = false;

    /**
<<<<<<< HEAD
     * For Backup only
     */
    static backupPath = null;

    /**
     * SQLite only
=======
>>>>>>> 9ee2780e
     * Add patch filename in key
     * Values:
     *      true: Add it regardless of order
     *      false: Do nothing
     *      { parents: []}: Need parents before add it
     *  @deprecated
     */
    static patchList = {
        "patch-setting-value-type.sql": true,
        "patch-improve-performance.sql": true,
        "patch-2fa.sql": true,
        "patch-add-retry-interval-monitor.sql": true,
        "patch-incident-table.sql": true,
        "patch-group-table.sql": true,
        "patch-monitor-push_token.sql": true,
        "patch-http-monitor-method-body-and-headers.sql": true,
        "patch-2fa-invalidate-used-token.sql": true,
        "patch-notification_sent_history.sql": true,
        "patch-monitor-basic-auth.sql": true,
        "patch-add-docker-columns.sql": true,
        "patch-status-page.sql": true,
        "patch-proxy.sql": true,
        "patch-monitor-expiry-notification.sql": true,
        "patch-status-page-footer-css.sql": true,
        "patch-added-mqtt-monitor.sql": true,
        "patch-add-clickable-status-page-link.sql": true,
        "patch-add-sqlserver-monitor.sql": true,
        "patch-add-other-auth.sql": { parents: [ "patch-monitor-basic-auth.sql" ] },
        "patch-grpc-monitor.sql": true,
        "patch-add-radius-monitor.sql": true,
        "patch-monitor-add-resend-interval.sql": true,
        "patch-ping-packet-size.sql": true,
        "patch-maintenance-table2.sql": true,
        "patch-add-gamedig-monitor.sql": true,
        "patch-add-google-analytics-status-page-tag.sql": true,
        "patch-http-body-encoding.sql": true,
        "patch-add-description-monitor.sql": true,
        "patch-api-key-table.sql": true,
        "patch-monitor-tls.sql": true,
        "patch-maintenance-cron.sql": true,
        "patch-add-parent-monitor.sql": true,
    };

    /**
     * The final version should be 10 after merged tag feature
     * @deprecated Use patchList for any new feature
     */
    static latestVersion = 10;

    static noReject = true;

    static dbConfig = {};

    static knexMigrationsPath = "./db/knex_migrations";

    /**
     * Initialize the data directory
     * @param {Object} args Arguments to initialize DB with
     */
    static initDataDir(args) {
        // Data Directory (must be end with "/")
        Database.dataDir = process.env.DATA_DIR || args["data-dir"] || "./data/";

        // Plugin feature is working only if the dataDir = "./data";
        if (Database.dataDir !== "./data/") {
            log.warn("PLUGIN", "Warning: In order to enable plugin feature, you need to use the default data directory: ./data/");
            PluginsManager.disable = true;
        }

        Database.sqlitePath = Database.dataDir + "kuma.db";
        if (! fs.existsSync(Database.dataDir)) {
            fs.mkdirSync(Database.dataDir, { recursive: true });
        }

        Database.uploadDir = Database.dataDir + "upload/";

        if (! fs.existsSync(Database.uploadDir)) {
            fs.mkdirSync(Database.uploadDir, { recursive: true });
        }

        // Create screenshot dir
        Database.screenshotDir = Database.dataDir + "screenshots/";
        if (! fs.existsSync(Database.screenshotDir)) {
            fs.mkdirSync(Database.screenshotDir, { recursive: true });
        }

        log.info("db", `Data Dir: ${Database.dataDir}`);
    }

    static readDBConfig() {
        let dbConfig;

        let dbConfigString = fs.readFileSync(path.join(Database.dataDir, "db-config.json")).toString("utf-8");
        dbConfig = JSON.parse(dbConfigString);

        if (typeof dbConfig !== "object") {
            throw new Error("Invalid db-config.json, it must be an object");
        }

        if (typeof dbConfig.type !== "string") {
            throw new Error("Invalid db-config.json, type must be a string");
        }
        return dbConfig;
    }

    static writeDBConfig(dbConfig) {
        fs.writeFileSync(path.join(Database.dataDir, "db-config.json"), JSON.stringify(dbConfig, null, 4));
    }

    /**
     * Connect to the database
     * @param {boolean} [testMode=false] Should the connection be
     * started in test mode?
     * @param {boolean} [autoloadModels=true] Should models be
     * automatically loaded?
     * @param {boolean} [noLog=false] Should logs not be output?
     * @returns {Promise<void>}
     */
    static async connect(testMode = false, autoloadModels = true, noLog = false) {
        const acquireConnectionTimeout = 120 * 1000;
        let dbConfig;
        try {
            dbConfig = this.readDBConfig();
            Database.dbConfig = dbConfig;
        } catch (err) {
            log.warn("db", err.message);
            dbConfig = {
                type: "sqlite",
            };
        }

        let config = {};

        log.info("db", `Database Type: ${dbConfig.type}`);

        if (dbConfig.type === "sqlite") {

            if (! fs.existsSync(Database.sqlitePath)) {
                log.info("server", "Copying Database");
                fs.copyFileSync(Database.templatePath, Database.sqlitePath);
            }

            const Dialect = require("knex/lib/dialects/sqlite3/index.js");
            Dialect.prototype._driver = () => require("@louislam/sqlite3");

            config = {
                client: Dialect,
                connection: {
                    filename: Database.sqlitePath,
                    acquireConnectionTimeout: acquireConnectionTimeout,
                },
                useNullAsDefault: true,
                pool: {
                    min: 1,
                    max: 1,
                    idleTimeoutMillis: 120 * 1000,
                    propagateCreateError: false,
                    acquireTimeoutMillis: acquireConnectionTimeout,
                }
            };
        } else if (dbConfig.type === "mariadb") {
            if (!/^\w+$/.test(dbConfig.dbName)) {
                throw Error("Invalid database name. A database name can only consist of letters, numbers and underscores");
            }

            const connection = await mysql.createConnection({
                host: dbConfig.hostname,
                port: dbConfig.port,
                user: dbConfig.username,
                password: dbConfig.password,
            });

            await connection.execute("CREATE DATABASE IF NOT EXISTS " + dbConfig.dbName + " CHARACTER SET utf8mb4");

            config = {
                client: "mysql2",
                connection: {
                    host: dbConfig.hostname,
                    port: dbConfig.port,
                    user: dbConfig.username,
                    password: dbConfig.password,
                    database: dbConfig.dbName,
                }
            };
        } else if (dbConfig.type === "embedded-mariadb") {
            let embeddedMariaDB = EmbeddedMariaDB.getInstance();
            await embeddedMariaDB.start();
            log.info("mariadb", "Embedded MariaDB started");
            config = {
                client: "mysql2",
                connection: {
                    socketPath: embeddedMariaDB.socketPath,
                    user: "node",
                    database: "kuma",
                }
            };
        } else {
            throw new Error("Unknown Database type: " + dbConfig.type);
        }

        // Set to utf8mb4 for MariaDB
        if (dbConfig.type.endsWith("mariadb")) {
            config.pool = {
                afterCreate(conn, done) {
                    conn.query("SET CHARACTER SET utf8mb4;", (err) => done(err, conn));
                },
            };
        }

        const knexInstance = knex(config);

        R.setup(knexInstance);

        if (process.env.SQL_LOG === "1") {
            R.debug(true);
        }

        // Auto map the model to a bean object
        R.freeze(true);

        if (autoloadModels) {
            await R.autoloadModels("./server/model");
        }

        if (dbConfig.type === "sqlite") {
            await this.initSQLite(testMode, noLog);
        } else if (dbConfig.type.endsWith("mariadb")) {
            await this.initMariaDB();
        }
    }

    static async initSQLite(testMode, noLog) {
        await R.exec("PRAGMA foreign_keys = ON");
        if (testMode) {
            // Change to MEMORY
            await R.exec("PRAGMA journal_mode = MEMORY");
        } else {
            // Change to WAL
            await R.exec("PRAGMA journal_mode = WAL");
        }
        await R.exec("PRAGMA cache_size = -12000");
        await R.exec("PRAGMA auto_vacuum = INCREMENTAL");

        // This ensures that an operating system crash or power failure will not corrupt the database.
        // FULL synchronous is very safe, but it is also slower.
        // Read more: https://sqlite.org/pragma.html#pragma_synchronous
        await R.exec("PRAGMA synchronous = NORMAL");

        if (!noLog) {
            log.info("db", "SQLite config:");
            log.info("db", await R.getAll("PRAGMA journal_mode"));
            log.info("db", await R.getAll("PRAGMA cache_size"));
            log.info("db", "SQLite Version: " + await R.getCell("SELECT sqlite_version()"));
        }
    }

    static async initMariaDB() {
        log.debug("db", "Checking if MariaDB database exists...");

        let hasTable = await R.hasTable("docker_host");
        if (!hasTable) {
            const { createTables } = require("../db/knex_init_db");
            await createTables();
        } else {
            log.debug("db", "MariaDB database already exists");
        }
    }

    static async patch() {
        if (Database.dbConfig.type === "sqlite") {
            await this.patchSqlite();
        }

        // TODO: Using knex migrations
        // https://knexjs.org/guide/migrations.html
        // https://gist.github.com/NigelEarle/70db130cc040cc2868555b29a0278261
        await R.knex.migrate.latest({
            directory: Database.knexMigrationsPath,
        });
    }

    /**
     * Patch the database for SQLite
     * @deprecated
     */
    static async patchSqlite() {
        let version = parseInt(await setting("database_version"));

        if (! version) {
            version = 0;
        }

        log.info("db", "Your database version: " + version);
        log.info("db", "Latest database version: " + this.latestVersion);

        if (version === this.latestVersion) {
            log.info("db", "Database patch not needed");
        } else if (version > this.latestVersion) {
            log.info("db", "Warning: Database version is newer than expected");
        } else {
            log.info("db", "Database patch is needed");

            // Try catch anything here
            try {
                for (let i = version + 1; i <= this.latestVersion; i++) {
                    const sqlFile = `./db/patch${i}.sql`;
                    log.info("db", `Patching ${sqlFile}`);
                    await Database.importSQLFile(sqlFile);
                    log.info("db", `Patched ${sqlFile}`);
                    await setSetting("database_version", i);
                }
            } catch (ex) {
                await Database.close();

                log.error("db", ex);
                log.error("db", "Start Uptime-Kuma failed due to issue patching the database");
                log.error("db", "Please submit a bug report if you still encounter the problem after restart: https://github.com/louislam/uptime-kuma/issues");

                process.exit(1);
            }
        }

        await this.patchSqlite2();
        await this.migrateNewStatusPage();
    }

    /**
     * Patch DB using new process
     * Call it from patch() only
     * @deprecated
     * @private
     * @returns {Promise<void>}
     */
    static async patchSqlite2() {
        log.info("db", "Database Patch 2.0 Process");
        let databasePatchedFiles = await setting("databasePatchedFiles");

        if (! databasePatchedFiles) {
            databasePatchedFiles = {};
        }

        log.debug("db", "Patched files:");
        log.debug("db", databasePatchedFiles);

        try {
            for (let sqlFilename in this.patchList) {
                await this.patch2Recursion(sqlFilename, databasePatchedFiles);
            }

            if (this.patched) {
                log.info("db", "Database Patched Successfully");
            }

        } catch (ex) {
            await Database.close();

            log.error("db", ex);
            log.error("db", "Start Uptime-Kuma failed due to issue patching the database");
            log.error("db", "Please submit the bug report if you still encounter the problem after restart: https://github.com/louislam/uptime-kuma/issues");

            process.exit(1);
        }

        await setSetting("databasePatchedFiles", databasePatchedFiles);
    }

    /**
     * SQlite only
     * Migrate status page value in setting to "status_page" table
     * @returns {Promise<void>}
     */
    static async migrateNewStatusPage() {

        // Fix 1.13.0 empty slug bug
        await R.exec("UPDATE status_page SET slug = 'empty-slug-recover' WHERE TRIM(slug) = ''");

        let title = await setting("title");

        if (title) {
            console.log("Migrating Status Page");

            let statusPageCheck = await R.findOne("status_page", " slug = 'default' ");

            if (statusPageCheck !== null) {
                console.log("Migrating Status Page - Skip, default slug record is already existing");
                return;
            }

            let statusPage = R.dispense("status_page");
            statusPage.slug = "default";
            statusPage.title = title;
            statusPage.description = await setting("description");
            statusPage.icon = await setting("icon");
            statusPage.theme = await setting("statusPageTheme");
            statusPage.published = !!await setting("statusPagePublished");
            statusPage.search_engine_index = !!await setting("searchEngineIndex");
            statusPage.show_tags = !!await setting("statusPageTags");
            statusPage.password = null;

            if (!statusPage.title) {
                statusPage.title = "My Status Page";
            }

            if (!statusPage.icon) {
                statusPage.icon = "";
            }

            if (!statusPage.theme) {
                statusPage.theme = "light";
            }

            let id = await R.store(statusPage);

            await R.exec("UPDATE incident SET status_page_id = ? WHERE status_page_id IS NULL", [
                id
            ]);

            await R.exec("UPDATE [group] SET status_page_id = ? WHERE status_page_id IS NULL", [
                id
            ]);

            await R.exec("DELETE FROM setting WHERE type = 'statusPage'");

            // Migrate Entry Page if it is status page
            let entryPage = await setting("entryPage");

            if (entryPage === "statusPage") {
                await setSetting("entryPage", "statusPage-default", "general");
            }

            console.log("Migrating Status Page - Done");
        }

    }

    /**
     * Patch database using new patching process
     * Used it patch2() only
     * @private
     * @param sqlFilename
     * @param databasePatchedFiles
     * @returns {Promise<void>}
     */
    static async patch2Recursion(sqlFilename, databasePatchedFiles) {
        let value = this.patchList[sqlFilename];

        if (! value) {
            log.info("db", sqlFilename + " skip");
            return;
        }

        // Check if patched
        if (! databasePatchedFiles[sqlFilename]) {
            log.info("db", sqlFilename + " is not patched");

            if (value.parents) {
                log.info("db", sqlFilename + " need parents");
                for (let parentSQLFilename of value.parents) {
                    await this.patch2Recursion(parentSQLFilename, databasePatchedFiles);
                }
            }

            log.info("db", sqlFilename + " is patching");
            this.patched = true;
            await this.importSQLFile("./db/" + sqlFilename);
            databasePatchedFiles[sqlFilename] = true;
            log.info("db", sqlFilename + " was patched successfully");

        } else {
            log.debug("db", sqlFilename + " is already patched, skip");
        }
    }

    /**
     * Load an SQL file and execute it
     * @param filename Filename of SQL file to import
     * @returns {Promise<void>}
     */
    static async importSQLFile(filename) {
        // Sadly, multi sql statements is not supported by many sqlite libraries, I have to implement it myself
        await R.getCell("SELECT 1");

        let text = fs.readFileSync(filename).toString();

        // Remove all comments (--)
        let lines = text.split("\n");
        lines = lines.filter((line) => {
            return ! line.startsWith("--");
        });

        // Split statements by semicolon
        // Filter out empty line
        text = lines.join("\n");

        let statements = text.split(";")
            .map((statement) => {
                return statement.trim();
            })
            .filter((statement) => {
                return statement !== "";
            });

        for (let statement of statements) {
            await R.exec(statement);
        }
    }

    /**
     * Aquire a direct connection to database
     * @returns {any}
     */
    static getBetterSQLite3Database() {
        return R.knex.client.acquireConnection();
    }

    /**
     * Special handle, because tarn.js throw a promise reject that cannot be caught
     * @returns {Promise<void>}
     */
    static async close() {
        const listener = (reason, p) => {
            Database.noReject = false;
        };
        process.addListener("unhandledRejection", listener);

        log.info("db", "Closing the database");

        // Flush WAL to main database
        await R.exec("PRAGMA wal_checkpoint(TRUNCATE)");

        while (true) {
            Database.noReject = true;
            await R.close();
            await sleep(2000);

            if (Database.noReject) {
                break;
            } else {
                log.info("db", "Waiting to close the database");
            }
        }
        log.info("db", "SQLite closed");

        process.removeListener("unhandledRejection", listener);
    }

<<<<<<< HEAD
    /**
     * One backup one time in this process.
     * Reset this.backupPath if you want to backup again
     * @param {string} version Version code of backup
     */
    static backup(version) {
        if (! this.backupPath) {
            log.info("db", "Backing up the database");
            this.backupPath = this.dataDir + "kuma.db.bak" + version;
            fs.copyFileSync(Database.sqlitePath, this.backupPath);

            const shmPath = Database.sqlitePath + "-shm";
            if (fs.existsSync(shmPath)) {
                this.backupShmPath = shmPath + ".bak" + version;
                fs.copyFileSync(shmPath, this.backupShmPath);
            }

            const walPath = Database.sqlitePath + "-wal";
            if (fs.existsSync(walPath)) {
                this.backupWalPath = walPath + ".bak" + version;
                fs.copyFileSync(walPath, this.backupWalPath);
            }

            // Double confirm if all files actually backup
            if (!fs.existsSync(this.backupPath)) {
                throw new Error("Backup failed! " + this.backupPath);
            }

            if (fs.existsSync(shmPath)) {
                if (!fs.existsSync(this.backupShmPath)) {
                    throw new Error("Backup failed! " + this.backupShmPath);
                }
            }

            if (fs.existsSync(walPath)) {
                if (!fs.existsSync(this.backupWalPath)) {
                    throw new Error("Backup failed! " + this.backupWalPath);
                }
            }
        }
    }

    /** Restore from most recent backup */
    static restore() {
        if (this.backupPath) {
            log.error("db", "Patching the database failed!!! Restoring the backup");

            const shmPath = Database.sqlitePath + "-shm";
            const walPath = Database.sqlitePath + "-wal";

            // Delete patch failed db
            try {
                if (fs.existsSync(Database.sqlitePath)) {
                    fs.unlinkSync(Database.sqlitePath);
                }

                if (fs.existsSync(shmPath)) {
                    fs.unlinkSync(shmPath);
                }

                if (fs.existsSync(walPath)) {
                    fs.unlinkSync(walPath);
                }
            } catch (e) {
                log.error("db", "Restore failed; you may need to restore the backup manually");
                process.exit(1);
            }

            // Restore backup
            fs.copyFileSync(this.backupPath, Database.sqlitePath);

            if (this.backupShmPath) {
                fs.copyFileSync(this.backupShmPath, shmPath);
            }

            if (this.backupWalPath) {
                fs.copyFileSync(this.backupWalPath, walPath);
            }

        } else {
            log.info("db", "Nothing to restore");
        }
    }

=======
>>>>>>> 9ee2780e
    /** Get the size of the database */
    static getSize() {
        log.debug("db", "Database.getSize()");
        let stats = fs.statSync(Database.sqlitePath);
        log.debug("db", stats);
        return stats.size;
    }

    /**
     * Shrink the database
     * @returns {Promise<void>}
     */
    static async shrink() {
        await R.exec("VACUUM");
    }

    static sqlHourOffset() {
        if (this.dbConfig.client === "sqlite3") {
            return "DATETIME('now', ? || ' hours')";
        } else {
            return "DATE_ADD(NOW(), INTERVAL ? HOUR)";
        }
    }

}

module.exports = Database;<|MERGE_RESOLUTION|>--- conflicted
+++ resolved
@@ -25,13 +25,9 @@
      */
     static uploadDir;
 
-<<<<<<< HEAD
+    static screenshotDir;
+
     static sqlitePath;
-=======
-    static screenshotDir;
-
-    static path;
->>>>>>> 9ee2780e
 
     /**
      * @type {boolean}
@@ -39,15 +35,7 @@
     static patched = false;
 
     /**
-<<<<<<< HEAD
-     * For Backup only
-     */
-    static backupPath = null;
-
-    /**
      * SQLite only
-=======
->>>>>>> 9ee2780e
      * Add patch filename in key
      * Values:
      *      true: Add it regardless of order
@@ -594,93 +582,6 @@
         process.removeListener("unhandledRejection", listener);
     }
 
-<<<<<<< HEAD
-    /**
-     * One backup one time in this process.
-     * Reset this.backupPath if you want to backup again
-     * @param {string} version Version code of backup
-     */
-    static backup(version) {
-        if (! this.backupPath) {
-            log.info("db", "Backing up the database");
-            this.backupPath = this.dataDir + "kuma.db.bak" + version;
-            fs.copyFileSync(Database.sqlitePath, this.backupPath);
-
-            const shmPath = Database.sqlitePath + "-shm";
-            if (fs.existsSync(shmPath)) {
-                this.backupShmPath = shmPath + ".bak" + version;
-                fs.copyFileSync(shmPath, this.backupShmPath);
-            }
-
-            const walPath = Database.sqlitePath + "-wal";
-            if (fs.existsSync(walPath)) {
-                this.backupWalPath = walPath + ".bak" + version;
-                fs.copyFileSync(walPath, this.backupWalPath);
-            }
-
-            // Double confirm if all files actually backup
-            if (!fs.existsSync(this.backupPath)) {
-                throw new Error("Backup failed! " + this.backupPath);
-            }
-
-            if (fs.existsSync(shmPath)) {
-                if (!fs.existsSync(this.backupShmPath)) {
-                    throw new Error("Backup failed! " + this.backupShmPath);
-                }
-            }
-
-            if (fs.existsSync(walPath)) {
-                if (!fs.existsSync(this.backupWalPath)) {
-                    throw new Error("Backup failed! " + this.backupWalPath);
-                }
-            }
-        }
-    }
-
-    /** Restore from most recent backup */
-    static restore() {
-        if (this.backupPath) {
-            log.error("db", "Patching the database failed!!! Restoring the backup");
-
-            const shmPath = Database.sqlitePath + "-shm";
-            const walPath = Database.sqlitePath + "-wal";
-
-            // Delete patch failed db
-            try {
-                if (fs.existsSync(Database.sqlitePath)) {
-                    fs.unlinkSync(Database.sqlitePath);
-                }
-
-                if (fs.existsSync(shmPath)) {
-                    fs.unlinkSync(shmPath);
-                }
-
-                if (fs.existsSync(walPath)) {
-                    fs.unlinkSync(walPath);
-                }
-            } catch (e) {
-                log.error("db", "Restore failed; you may need to restore the backup manually");
-                process.exit(1);
-            }
-
-            // Restore backup
-            fs.copyFileSync(this.backupPath, Database.sqlitePath);
-
-            if (this.backupShmPath) {
-                fs.copyFileSync(this.backupShmPath, shmPath);
-            }
-
-            if (this.backupWalPath) {
-                fs.copyFileSync(this.backupWalPath, walPath);
-            }
-
-        } else {
-            log.info("db", "Nothing to restore");
-        }
-    }
-
-=======
->>>>>>> 9ee2780e
     /** Get the size of the database */
     static getSize() {
         log.debug("db", "Database.getSize()");

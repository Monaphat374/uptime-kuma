--- conflicted
+++ resolved
@@ -53,11 +53,7 @@
         "patch-2fa-invalidate-used-token.sql": true,
         "patch-notification_sent_history.sql": true,
         "patch-monitor-basic-auth.sql": true,
-<<<<<<< HEAD
-        "patch-maintenance-table.sql": true,
-=======
         "patch-add-docker-columns.sql": true,
->>>>>>> 1c4e9743
         "patch-status-page.sql": true,
         "patch-proxy.sql": true,
         "patch-monitor-expiry-notification.sql": true,
@@ -68,6 +64,7 @@
         "patch-add-other-auth.sql": { parents: [ "patch-monitor-basic-auth.sql" ] },
         "patch-add-radius-monitor.sql": true,
         "patch-monitor-add-resend-interval.sql": true,
+        "patch-maintenance-table.sql": true,
     };
 
     /**

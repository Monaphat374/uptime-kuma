const { log } = require("../../src/util");
const { Settings } = require("../settings");
const { sendInfo } = require("../client");
const { checkLogin } = require("../util-server");
const GameResolver = require("gamedig/lib/GameResolver");
const { testChrome } = require("../monitor-types/real-browser-monitor-type");
const fs = require("fs");
const path = require("path");

let gameResolver = new GameResolver();
let gameList = null;

/**
 * Get a game list via GameDig
 * @returns {object[]} list of games supported by GameDig
 */
function getGameList() {
    if (gameList == null) {
        gameList = gameResolver._readGames().games.sort((a, b) => {
            if ( a.pretty < b.pretty ) {
                return -1;
            }
            if ( a.pretty > b.pretty ) {
                return 1;
            }
            return 0;
        });
    }
    return gameList;
}

module.exports.generalSocketHandler = (socket, server) => {

    socket.on("initServerTimezone", async (timezone) => {
        try {
            checkLogin(socket);
            log.debug("generalSocketHandler", "Timezone: " + timezone);
            await Settings.set("initServerTimezone", true);
            await server.setTimezone(timezone);
            await sendInfo(socket);
        } catch (e) {
            log.warn("initServerTimezone", e.message);
        }
    });

    socket.on("getGameList", async (callback) => {
        try {
            checkLogin(socket);
            callback({
                ok: true,
                gameList: getGameList(),
            });
        } catch (e) {
            callback({
                ok: false,
                msg: e.message,
            });
        }
    });

    socket.on("testChrome", (executable, callback) => {
<<<<<<< HEAD
        // Just noticed that await call could block the whole socket.io server!!! Use pure promise instead.
        testChrome(executable).then((version) => {
            callback({
                ok: true,
                msg: {
                    key: "foundChromiumVersion",
                    values: [ version ],
                },
                msgi18n: true,
=======
        try {
            checkLogin(socket);
            // Just noticed that await call could block the whole socket.io server!!! Use pure promise instead.
            testChrome(executable).then((version) => {
                callback({
                    ok: true,
                    msg: "Found Chromium/Chrome. Version: " + version,
                });
            }).catch((e) => {
                callback({
                    ok: false,
                    msg: e.message,
                });
>>>>>>> 73239d44
            });
        } catch (e) {
            callback({
                ok: false,
                msg: e.message,
            });
        }
    });

    socket.on("getPushExample", (language, callback) => {

        try {
            let dir = path.join("./extra/push-examples", language);
            let files = fs.readdirSync(dir);

            for (let file of files) {
                if (file.startsWith("index.")) {
                    callback({
                        ok: true,
                        code: fs.readFileSync(path.join(dir, file), "utf8"),
                    });
                    return;
                }
            }
        } catch (e) {

        }

        callback({
            ok: false,
            msg: "Not found",
        });
    });
};<|MERGE_RESOLUTION|>--- conflicted
+++ resolved
@@ -59,31 +59,23 @@
     });
 
     socket.on("testChrome", (executable, callback) => {
-<<<<<<< HEAD
-        // Just noticed that await call could block the whole socket.io server!!! Use pure promise instead.
-        testChrome(executable).then((version) => {
-            callback({
-                ok: true,
-                msg: {
-                    key: "foundChromiumVersion",
-                    values: [ version ],
-                },
-                msgi18n: true,
-=======
         try {
             checkLogin(socket);
             // Just noticed that await call could block the whole socket.io server!!! Use pure promise instead.
             testChrome(executable).then((version) => {
                 callback({
                     ok: true,
-                    msg: "Found Chromium/Chrome. Version: " + version,
+                    msg: {
+                        key: "foundChromiumVersion",
+                        values: [ version ],
+                    },
+                    msgi18n: true,
                 });
             }).catch((e) => {
                 callback({
                     ok: false,
                     msg: e.message,
                 });
->>>>>>> 73239d44
             });
         } catch (e) {
             callback({

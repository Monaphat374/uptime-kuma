const tcpp = require("tcp-ping");
const ping = require("@louislam/ping");
const { R } = require("redbean-node");
const { log, genSecret } = require("../src/util");
const passwordHash = require("./password-hash");
const { Resolver } = require("dns");
const childProcess = require("child_process");
const iconv = require("iconv-lite");
const chardet = require("chardet");
const mqtt = require("mqtt");
const chroma = require("chroma-js");
const { badgeConstants } = require("./config");
const mssql = require("mssql");
const { Client } = require("pg");
const postgresConParse = require("pg-connection-string").parse;
const mysql = require("mysql2");
const { MongoClient } = require("mongodb");
const { NtlmClient } = require("axios-ntlm");
const { Settings } = require("./settings");
const grpc = require("@grpc/grpc-js");
const protojs = require("protobufjs");
const radiusClient = require("node-radius-client");
const redis = require("redis");
const oidc = require("openid-client");
const tls = require("tls");

const {
    dictionaries: {
        rfc2865: { file, attributes },
    },
} = require("node-radius-utils");
const dayjs = require("dayjs");

// SASLOptions used in JSDoc
// eslint-disable-next-line no-unused-vars
const { Kafka, SASLOptions } = require("kafkajs");
const crypto = require("crypto");

const isWindows = process.platform === /^win/.test(process.platform);
/**
 * Init or reset JWT secret
 * @returns {Promise<Bean>} JWT secret
 */
exports.initJWTSecret = async () => {
    let jwtSecretBean = await R.findOne("setting", " `key` = ? ", [
        "jwtSecret",
    ]);

    if (!jwtSecretBean) {
        jwtSecretBean = R.dispense("setting");
        jwtSecretBean.key = "jwtSecret";
    }

    jwtSecretBean.value = passwordHash.generate(genSecret());
    await R.store(jwtSecretBean);
    return jwtSecretBean;
};

/**
 * Decodes a jwt and returns the payload portion without verifying the jqt.
 * @param {string} jwt The input jwt as a string
 * @returns {object} Decoded jwt payload object
 */
exports.decodeJwt = (jwt) => {
    return JSON.parse(Buffer.from(jwt.split(".")[1], "base64").toString());
};

/**
 * Gets a Access Token form a oidc/oauth2 provider
 * @param {string} tokenEndpoint The token URI form the auth service provider
 * @param {string} clientId The oidc/oauth application client id
 * @param {string} clientSecret The oidc/oauth application client secret
 * @param {string} scope The scope the for which the token should be issued for
 * @param {string} authMethod The method on how to sent the credentials. Default client_secret_basic
 * @returns {Promise<oidc.TokenSet>} TokenSet promise if the token request was successful
 */
exports.getOidcTokenClientCredentials = async (tokenEndpoint, clientId, clientSecret, scope, authMethod = "client_secret_basic") => {
    const oauthProvider = new oidc.Issuer({ token_endpoint: tokenEndpoint });
    let client = new oauthProvider.Client({
        client_id: clientId,
        client_secret: clientSecret,
        token_endpoint_auth_method: authMethod
    });

    // Increase default timeout and clock tolerance
    client[oidc.custom.http_options] = () => ({ timeout: 10000 });
    client[oidc.custom.clock_tolerance] = 5;

    let grantParams = { grant_type: "client_credentials" };
    if (scope) {
        grantParams.scope = scope;
    }
    return await client.grant(grantParams);
};

/**
 * Send TCP request to specified hostname and port
 * @param {string} hostname Hostname / address of machine
 * @param {number} port TCP port to test
 * @returns {Promise<number>} Maximum time in ms rounded to nearest integer
 */
exports.tcping = function (hostname, port) {
    return new Promise((resolve, reject) => {
        tcpp.ping({
            address: hostname,
            port: port,
            attempts: 1,
        }, function (err, data) {

            if (err) {
                reject(err);
            }

            if (data.results.length >= 1 && data.results[0].err) {
                reject(data.results[0].err);
            }

            resolve(Math.round(data.max));
        });
    });
};

/**
 * Ping the specified machine
 * @param {string} hostname Hostname / address of machine
 * @param {number} size Size of packet to send
 * @returns {Promise<number>} Time for ping in ms rounded to nearest integer
 */
exports.ping = async (hostname, size = 56) => {
    try {
        return await exports.pingAsync(hostname, false, size);
    } catch (e) {
        // If the host cannot be resolved, try again with ipv6
        console.debug("ping", "IPv6 error message: " + e.message);

        // As node-ping does not report a specific error for this, try again if it is an empty message with ipv6 no matter what.
        if (!e.message) {
            return await exports.pingAsync(hostname, true, size);
        } else {
            throw e;
        }
    }
};

/**
 * Ping the specified machine
 * @param {string} hostname Hostname / address of machine to ping
 * @param {boolean} ipv6 Should IPv6 be used?
 * @param {number} size Size of ping packet to send
 * @returns {Promise<number>} Time for ping in ms rounded to nearest integer
 */
exports.pingAsync = function (hostname, ipv6 = false, size = 56) {
    return new Promise((resolve, reject) => {
        ping.promise.probe(hostname, {
            v6: ipv6,
            min_reply: 1,
            deadline: 10,
            packetSize: size,
        }).then((res) => {
            // If ping failed, it will set field to unknown
            if (res.alive) {
                resolve(res.time);
            } else {
                if (isWindows) {
                    reject(new Error(exports.convertToUTF8(res.output)));
                } else {
                    reject(new Error(res.output));
                }
            }
        }).catch((err) => {
            reject(err);
        });
    });
};

/**
 * MQTT Monitor
 * @param {string} hostname Hostname / address of machine to test
 * @param {string} topic MQTT topic
 * @param {string} okMessage Expected result
 * @param {object} options MQTT options. Contains port, username,
 * password and interval (interval defaults to 20)
 * @returns {Promise<string>} Received MQTT message
 */
exports.mqttAsync = function (hostname, topic, okMessage, options = {}) {
    return new Promise((resolve, reject) => {
        const { port, username, password, interval = 20 } = options;

        // Adds MQTT protocol to the hostname if not already present
        if (!/^(?:http|mqtt|ws)s?:\/\//.test(hostname)) {
            hostname = "mqtt://" + hostname;
        }

        const timeoutID = setTimeout(() => {
            log.debug("mqtt", "MQTT timeout triggered");
            client.end();
            reject(new Error("Timeout"));
        }, interval * 1000 * 0.8);

        const mqttUrl = `${hostname}:${port}`;

        log.debug("mqtt", `MQTT connecting to ${mqttUrl}`);

        let client = mqtt.connect(mqttUrl, {
            username,
            password
        });

        client.on("connect", () => {
            log.debug("mqtt", "MQTT connected");

            try {
                log.debug("mqtt", "MQTT subscribe topic");
                client.subscribe(topic);
            } catch (e) {
                client.end();
                clearTimeout(timeoutID);
                reject(new Error("Cannot subscribe topic"));
            }
        });

        client.on("error", (error) => {
            client.end();
            clearTimeout(timeoutID);
            reject(error);
        });

        client.on("message", (messageTopic, message) => {
            if (messageTopic === topic) {
                client.end();
                clearTimeout(timeoutID);
                if (okMessage != null && okMessage !== "" && message.toString() !== okMessage) {
                    reject(new Error(`Message Mismatch - Topic: ${messageTopic}; Message: ${message.toString()}`));
                } else {
                    resolve(`Topic: ${messageTopic}; Message: ${message.toString()}`);
                }
            }
        });

    });
};

/**
 * Monitor Kafka using Producer
 * @param {string[]} brokers List of kafka brokers to connect, host and
 * port joined by ':'
 * @param {string} topic Topic name to produce into
 * @param {string} message Message to produce
 * @param {object} options Kafka client options. Contains ssl, clientId,
 * allowAutoTopicCreation and interval (interval defaults to 20,
 * allowAutoTopicCreation defaults to false, clientId defaults to
 * "Uptime-Kuma" and ssl defaults to false)
 * @param {SASLOptions} saslOptions Options for kafka client
 * Authentication (SASL) (defaults to {})
 * @returns {Promise<string>} Status message
 */
exports.kafkaProducerAsync = function (brokers, topic, message, options = {}, saslOptions = {}) {
    return new Promise((resolve, reject) => {
        const { interval = 20, allowAutoTopicCreation = false, ssl = false, clientId = "Uptime-Kuma" } = options;

        let connectedToKafka = false;

        const timeoutID = setTimeout(() => {
            log.debug("kafkaProducer", "KafkaProducer timeout triggered");
            connectedToKafka = true;
            reject(new Error("Timeout"));
        }, interval * 1000 * 0.8);

        if (saslOptions.mechanism === "None") {
            saslOptions = undefined;
        }

        let client = new Kafka({
            brokers: brokers,
            clientId: clientId,
            sasl: saslOptions,
            retry: {
                retries: 0,
            },
            ssl: ssl,
        });

        let producer = client.producer({
            allowAutoTopicCreation: allowAutoTopicCreation,
            retry: {
                retries: 0,
            }
        });

        producer.connect().then(
            () => {
                producer.send({
                    topic: topic,
                    messages: [{
                        value: message,
                    }],
                }).then((_) => {
                    resolve("Message sent successfully");
                }).catch((e) => {
                    connectedToKafka = true;
                    producer.disconnect();
                    clearTimeout(timeoutID);
                    reject(new Error("Error sending message: " + e.message));
                }).finally(() => {
                    connectedToKafka = true;
                    clearTimeout(timeoutID);
                });
            }
        ).catch(
            (e) => {
                connectedToKafka = true;
                producer.disconnect();
                clearTimeout(timeoutID);
                reject(new Error("Error in producer connection: " + e.message));
            }
        );

        producer.on("producer.network.request_timeout", (_) => {
            if (!connectedToKafka) {
                clearTimeout(timeoutID);
                reject(new Error("producer.network.request_timeout"));
            }
        });

        producer.on("producer.disconnect", (_) => {
            if (!connectedToKafka) {
                clearTimeout(timeoutID);
                reject(new Error("producer.disconnect"));
            }
        });
    });
};

/**
 * Use NTLM Auth for a http request.
 * @param {object} options The http request options
 * @param {object} ntlmOptions The auth options
 * @returns {Promise<(string[] | object[] | object)>} NTLM response
 */
exports.httpNtlm = function (options, ntlmOptions) {
    return new Promise((resolve, reject) => {
        let client = NtlmClient(ntlmOptions);

        client(options)
            .then((resp) => {
                resolve(resp);
            })
            .catch((err) => {
                reject(err);
            });
    });
};

/**
 * Resolves a given record using the specified DNS server
 * @param {string} hostname The hostname of the record to lookup
 * @param {string} resolverServer The DNS server to use
 * @param {string} resolverPort Port the DNS server is listening on
 * @param {string} rrtype The type of record to request
 * @returns {Promise<(string[] | object[] | object)>} DNS response
 */
exports.dnsResolve = function (hostname, resolverServer, resolverPort, rrtype) {
    const resolver = new Resolver();
    // Remove brackets from IPv6 addresses so we can re-add them to
    // prevent issues with ::1:5300 (::1 port 5300)
    resolverServer = resolverServer.replace("[", "").replace("]", "");
    resolver.setServers([ `[${resolverServer}]:${resolverPort}` ]);
    return new Promise((resolve, reject) => {
        if (rrtype === "PTR") {
            resolver.reverse(hostname, (err, records) => {
                if (err) {
                    reject(err);
                } else {
                    resolve(records);
                }
            });
        } else {
            resolver.resolve(hostname, rrtype, (err, records) => {
                if (err) {
                    reject(err);
                } else {
                    resolve(records);
                }
            });
        }
    });
};

/**
 * Run a query on SQL Server
 * @param {string} connectionString The database connection string
 * @param {string} query The query to validate the database with
 * @returns {Promise<(string[] | object[] | object)>} Response from
 * server
 */
exports.mssqlQuery = async function (connectionString, query) {
    let pool;
    try {
        pool = new mssql.ConnectionPool(connectionString);
        await pool.connect();
        if (!query) {
            query = "SELECT 1";
        }
        await pool.request().query(query);
        pool.close();
    } catch (e) {
        if (pool) {
            pool.close();
        }
        throw e;
    }
};

/**
 * Run a query on Postgres
 * @param {string} connectionString The database connection string
 * @param {string} query The query to validate the database with
 * @returns {Promise<(string[] | object[] | object)>} Response from
 * server
 */
exports.postgresQuery = function (connectionString, query) {
    return new Promise((resolve, reject) => {
        const config = postgresConParse(connectionString);

        // Fix #3868, which true/false is not parsed to boolean
        if (typeof config.ssl === "string") {
            config.ssl = config.ssl === "true";
        }

        if (config.password === "") {
            // See https://github.com/brianc/node-postgres/issues/1927
            reject(new Error("Password is undefined."));
            return;
        }
        const client = new Client(config);

        client.on("error", (error) => {
            log.debug("postgres", "Error caught in the error event handler.");
            reject(error);
        });

        client.connect((err) => {
            if (err) {
                reject(err);
                client.end();
            } else {
                // Connected here
                try {
                    // No query provided by user, use SELECT 1
                    if (!query || (typeof query === "string" && query.trim() === "")) {
                        query = "SELECT 1";
                    }

                    client.query(query, (err, res) => {
                        if (err) {
                            reject(err);
                        } else {
                            resolve(res);
                        }
                        client.end();
                    });
                } catch (e) {
                    reject(e);
                }
            }
        });

    });
};

/**
 * Run a query on MySQL/MariaDB
 * @param {string} connectionString The database connection string
 * @param {string} query The query to validate the database with
<<<<<<< HEAD
 * @param {?string} password The password to use
 * @returns {Promise<(string)>}
=======
 * @returns {Promise<(string)>} Response from server
>>>>>>> 87b2e45f
 */
exports.mysqlQuery = function (connectionString, query, password = undefined) {
    return new Promise((resolve, reject) => {
        const connection = mysql.createConnection({
            uri: connectionString,
            password
        });

        connection.on("error", (err) => {
            reject(err);
        });

        connection.query(query, (err, res) => {
            if (err) {
                reject(err);
            } else {
                if (Array.isArray(res)) {
                    resolve("Rows: " + res.length);
                } else {
                    resolve("No Error, but the result is not an array. Type: " + typeof res);
                }
            }

            try {
                connection.end();
            } catch (_) {
                connection.destroy();
            }
        });
    });
};

/**
 * Connect to and ping a MongoDB database
 * @param {string} connectionString The database connection string
 * @returns {Promise<(string[] | object[] | object)>} Response from
 * server
 */
exports.mongodbPing = async function (connectionString) {
    let client = await MongoClient.connect(connectionString);
    let dbPing = await client.db().command({ ping: 1 });
    await client.close();

    if (dbPing["ok"] === 1) {
        return "UP";
    } else {
        throw Error("failed");
    }
};

/**
 * Query radius server
 * @param {string} hostname Hostname of radius server
 * @param {string} username Username to use
 * @param {string} password Password to use
 * @param {string} calledStationId ID of called station
 * @param {string} callingStationId ID of calling station
 * @param {string} secret Secret to use
 * @param {number} port Port to contact radius server on
 * @param {number} timeout Timeout for connection to use
 * @returns {Promise<any>} Response from server
 */
exports.radius = function (
    hostname,
    username,
    password,
    calledStationId,
    callingStationId,
    secret,
    port = 1812,
    timeout = 2500,
) {
    const client = new radiusClient({
        host: hostname,
        hostPort: port,
        timeout: timeout,
        retries: 1,
        dictionaries: [ file ],
    });

    return client.accessRequest({
        secret: secret,
        attributes: [
            [ attributes.USER_NAME, username ],
            [ attributes.USER_PASSWORD, password ],
            [ attributes.CALLING_STATION_ID, callingStationId ],
            [ attributes.CALLED_STATION_ID, calledStationId ],
        ],
    }).catch((error) => {
        if (error.response?.code) {
            throw Error(error.response.code);
        } else {
            throw Error(error.message);
        }
    });
};

/**
 * Redis server ping
 * @param {string} dsn The redis connection string
 * @returns {Promise<any>} Response from redis server
 */
exports.redisPingAsync = function (dsn) {
    return new Promise((resolve, reject) => {
        const client = redis.createClient({
            url: dsn
        });
        client.on("error", (err) => {
            if (client.isOpen) {
                client.disconnect();
            }
            reject(err);
        });
        client.connect().then(() => {
            if (!client.isOpen) {
                client.emit("error", new Error("connection isn't open"));
            }
            client.ping().then((res, err) => {
                if (client.isOpen) {
                    client.disconnect();
                }
                if (err) {
                    reject(err);
                } else {
                    resolve(res);
                }
            }).catch(error => reject(error));
        });
    });
};

/**
 * Retrieve value of setting based on key
 * @param {string} key Key of setting to retrieve
 * @returns {Promise<any>} Value
 * @deprecated Use await Settings.get(key)
 */
exports.setting = async function (key) {
    return await Settings.get(key);
};

/**
 * Sets the specified setting to specified value
 * @param {string} key Key of setting to set
 * @param {any} value Value to set to
 * @param {?string} type Type of setting
 * @returns {Promise<void>}
 */
exports.setSetting = async function (key, value, type = null) {
    await Settings.set(key, value, type);
};

/**
 * Get settings based on type
 * @param {string} type The type of setting
 * @returns {Promise<Bean>} Settings of requested type
 */
exports.getSettings = async function (type) {
    return await Settings.getSettings(type);
};

/**
 * Set settings based on type
 * @param {string} type Type of settings to set
 * @param {object} data Values of settings
 * @returns {Promise<void>}
 */
exports.setSettings = async function (type, data) {
    await Settings.setSettings(type, data);
};

// ssl-checker by @dyaa
//https://github.com/dyaa/ssl-checker/blob/master/src/index.ts

/**
 * Get number of days between two dates
 * @param {Date} validFrom Start date
 * @param {Date} validTo End date
 * @returns {number} Number of days
 */
const getDaysBetween = (validFrom, validTo) =>
    Math.round(Math.abs(+validFrom - +validTo) / 8.64e7);

/**
 * Get days remaining from a time range
 * @param {Date} validFrom Start date
 * @param {Date} validTo End date
 * @returns {number} Number of days remaining
 */
const getDaysRemaining = (validFrom, validTo) => {
    const daysRemaining = getDaysBetween(validFrom, validTo);
    if (new Date(validTo).getTime() < new Date().getTime()) {
        return -daysRemaining;
    }
    return daysRemaining;
};

/**
 * Fix certificate info for display
 * @param {object} info The chain obtained from getPeerCertificate()
 * @returns {object} An object representing certificate information
 * @throws The certificate chain length exceeded 500.
 */
const parseCertificateInfo = function (info) {
    let link = info;
    let i = 0;

    const existingList = {};

    while (link) {
        log.debug("cert", `[${i}] ${link.fingerprint}`);

        if (!link.valid_from || !link.valid_to) {
            break;
        }
        link.validTo = new Date(link.valid_to);
        link.validFor = link.subjectaltname?.replace(/DNS:|IP Address:/g, "").split(", ");
        link.daysRemaining = getDaysRemaining(new Date(), link.validTo);

        existingList[link.fingerprint] = true;

        // Move up the chain until loop is encountered
        if (link.issuerCertificate == null) {
            link.certType = (i === 0) ? "self-signed" : "root CA";
            break;
        } else if (link.issuerCertificate.fingerprint in existingList) {
            // a root CA certificate is typically "signed by itself"  (=> "self signed certificate") and thus the "issuerCertificate" is a reference to itself.
            log.debug("cert", `[Last] ${link.issuerCertificate.fingerprint}`);
            link.certType = (i === 0) ? "self-signed" : "root CA";
            link.issuerCertificate = null;
            break;
        } else {
            link.certType = (i === 0) ? "server" : "intermediate CA";
            link = link.issuerCertificate;
        }

        // Should be no use, but just in case.
        if (i > 500) {
            throw new Error("Dead loop occurred in parseCertificateInfo");
        }
        i++;
    }

    return info;
};

/**
 * Check if certificate is valid
 * @param {object} res Response object from axios
 * @returns {object} Object containing certificate information
 * @throws No socket was found to check certificate for
 */
exports.checkCertificate = function (res) {
    if (!res.request.res.socket) {
        throw new Error("No socket found");
    }

    const info = res.request.res.socket.getPeerCertificate(true);
    const valid = res.request.res.socket.authorized || false;

    log.debug("cert", "Parsing Certificate Info");
    const parsedInfo = parseCertificateInfo(info);

    return {
        valid: valid,
        certInfo: parsedInfo
    };
};

/**
 * Check if the provided status code is within the accepted ranges
 * @param {number} status The status code to check
 * @param {string[]} acceptedCodes An array of accepted status codes
 * @returns {boolean} True if status code within range, false otherwise
 */
exports.checkStatusCode = function (status, acceptedCodes) {
    if (acceptedCodes == null || acceptedCodes.length === 0) {
        return false;
    }

    for (const codeRange of acceptedCodes) {
        if (typeof codeRange !== "string") {
            log.error("monitor", `Accepted status code not a string. ${codeRange} is of type ${typeof codeRange}`);
            continue;
        }

        const codeRangeSplit = codeRange.split("-").map(string => parseInt(string));
        if (codeRangeSplit.length === 1) {
            if (status === codeRangeSplit[0]) {
                return true;
            }
        } else if (codeRangeSplit.length === 2) {
            if (status >= codeRangeSplit[0] && status <= codeRangeSplit[1]) {
                return true;
            }
        } else {
            log.error("monitor", `${codeRange} is not a valid status code range`);
            continue;
        }
    }

    return false;
};

/**
 * Get total number of clients in room
 * @param {Server} io Socket server instance
 * @param {string} roomName Name of room to check
 * @returns {number} Total clients in room
 */
exports.getTotalClientInRoom = (io, roomName) => {

    const sockets = io.sockets;

    if (!sockets) {
        return 0;
    }

    const adapter = sockets.adapter;

    if (!adapter) {
        return 0;
    }

    const room = adapter.rooms.get(roomName);

    if (room) {
        return room.size;
    } else {
        return 0;
    }
};

/**
 * Allow CORS all origins if development
 * @param {object} res Response object from axios
 * @returns {void}
 */
exports.allowDevAllOrigin = (res) => {
    if (process.env.NODE_ENV === "development") {
        exports.allowAllOrigin(res);
    }
};

/**
 * Allow CORS all origins
 * @param {object} res Response object from axios
 * @returns {void}
 */
exports.allowAllOrigin = (res) => {
    res.header("Access-Control-Allow-Origin", "*");
    res.header("Access-Control-Allow-Methods", "GET, PUT, POST, DELETE, OPTIONS");
    res.header("Access-Control-Allow-Headers", "Origin, X-Requested-With, Content-Type, Accept");
};

/**
 * Check if a user is logged in
 * @param {Socket} socket Socket instance
 * @returns {void}
 * @throws The user is not logged in
 */
exports.checkLogin = (socket) => {
    if (!socket.userID) {
        throw new Error("You are not logged in.");
    }
};

/**
 * For logged-in users, double-check the password
 * @param {Socket} socket Socket.io instance
 * @param {string} currentPassword Password to validate
 * @returns {Promise<Bean>} User
 * @throws The current password is not a string
 * @throws The provided password is not correct
 */
exports.doubleCheckPassword = async (socket, currentPassword) => {
    if (typeof currentPassword !== "string") {
        throw new Error("Wrong data type?");
    }

    let user = await R.findOne("user", " id = ? AND active = 1 ", [
        socket.userID,
    ]);

    if (!user || !passwordHash.verify(currentPassword, user.password)) {
        throw new Error("Incorrect current password");
    }

    return user;
};

/**
 * Start end-to-end tests
 * @returns {void}
 */
exports.startE2eTests = async () => {
    console.log("Starting unit test...");
    const npm = /^win/.test(process.platform) ? "npm.cmd" : "npm";
    const child = childProcess.spawn(npm, [ "run", "cy:run" ]);

    child.stdout.on("data", (data) => {
        console.log(data.toString());
    });

    child.stderr.on("data", (data) => {
        console.log(data.toString());
    });

    child.on("close", function (code) {
        console.log("Jest exit code: " + code);
        process.exit(code);
    });
};

/**
 * Convert unknown string to UTF8
 * @param {Uint8Array} body Buffer
 * @returns {string} UTF8 string
 */
exports.convertToUTF8 = (body) => {
    const guessEncoding = chardet.detect(body);
    const str = iconv.decode(body, guessEncoding);
    return str.toString();
};

/**
 * Returns a color code in hex format based on a given percentage:
 * 0% => hue = 10 => red
 * 100% => hue = 90 => green
 * @param {number} percentage float, 0 to 1
 * @param {number} maxHue Maximum hue - int
 * @param {number} minHue Minimum hue - int
 * @returns {string} Color in hex
 */
exports.percentageToColor = (percentage, maxHue = 90, minHue = 10) => {
    const hue = percentage * (maxHue - minHue) + minHue;
    try {
        return chroma(`hsl(${hue}, 90%, 40%)`).hex();
    } catch (err) {
        return badgeConstants.naColor;
    }
};

/**
 * Joins and array of string to one string after filtering out empty values
 * @param {string[]} parts Strings to join
 * @param {string} connector Separator for joined strings
 * @returns {string} Joined strings
 */
exports.filterAndJoin = (parts, connector = "") => {
    return parts.filter((part) => !!part && part !== "").join(connector);
};

/**
 * Send an Error response
 * @param {object} res Express response object
 * @param {string} msg Message to send
 * @returns {void}
 */
module.exports.sendHttpError = (res, msg = "") => {
    if (msg.includes("SQLITE_BUSY") || msg.includes("SQLITE_LOCKED")) {
        res.status(503).json({
            "status": "fail",
            "msg": msg,
        });
    } else if (msg.toLowerCase().includes("not found")) {
        res.status(404).json({
            "status": "fail",
            "msg": msg,
        });
    } else {
        res.status(403).json({
            "status": "fail",
            "msg": msg,
        });
    }
};

/**
 * Convert timezone of time object
 * @param {object} obj Time object to update
 * @param {string} timezone New timezone to set
 * @param {boolean} timeObjectToUTC Convert time object to UTC
 * @returns {object} Time object with updated timezone
 */
function timeObjectConvertTimezone(obj, timezone, timeObjectToUTC = true) {
    let offsetString;

    if (timezone) {
        offsetString = dayjs().tz(timezone).format("Z");
    } else {
        offsetString = dayjs().format("Z");
    }

    let hours = parseInt(offsetString.substring(1, 3));
    let minutes = parseInt(offsetString.substring(4, 6));

    if (
        (timeObjectToUTC && offsetString.startsWith("+")) ||
        (!timeObjectToUTC && offsetString.startsWith("-"))
    ) {
        hours *= -1;
        minutes *= -1;
    }

    obj.hours += hours;
    obj.minutes += minutes;

    // Handle out of bound
    if (obj.minutes < 0) {
        obj.minutes += 60;
        obj.hours--;
    } else if (obj.minutes > 60) {
        obj.minutes -= 60;
        obj.hours++;
    }

    if (obj.hours < 0) {
        obj.hours += 24;
    } else if (obj.hours > 24) {
        obj.hours -= 24;
    }

    return obj;
}

/**
 * Convert time object to UTC
 * @param {object} obj Object to convert
 * @param {string} timezone Timezone of time object
 * @returns {object} Updated time object
 */
module.exports.timeObjectToUTC = (obj, timezone = undefined) => {
    return timeObjectConvertTimezone(obj, timezone, true);
};

/**
 * Convert time object to local time
 * @param {object} obj Object to convert
 * @param {string} timezone Timezone to convert to
 * @returns {object} Updated object
 */
module.exports.timeObjectToLocal = (obj, timezone = undefined) => {
    return timeObjectConvertTimezone(obj, timezone, false);
};

/**
 * Create gRPC client stib
 * @param {object} options from gRPC client
 * @returns {Promise<object>} Result of gRPC query
 */
module.exports.grpcQuery = async (options) => {
    const { grpcUrl, grpcProtobufData, grpcServiceName, grpcEnableTls, grpcMethod, grpcBody } = options;
    const protocObject = protojs.parse(grpcProtobufData);
    const protoServiceObject = protocObject.root.lookupService(grpcServiceName);
    const Client = grpc.makeGenericClientConstructor({});
    const credentials = grpcEnableTls ? grpc.credentials.createSsl() : grpc.credentials.createInsecure();
    const client = new Client(
        grpcUrl,
        credentials
    );
    const grpcService = protoServiceObject.create(function (method, requestData, cb) {
        const fullServiceName = method.fullName;
        const serviceFQDN = fullServiceName.split(".");
        const serviceMethod = serviceFQDN.pop();
        const serviceMethodClientImpl = `/${serviceFQDN.slice(1).join(".")}/${serviceMethod}`;
        log.debug("monitor", `gRPC method ${serviceMethodClientImpl}`);
        client.makeUnaryRequest(
            serviceMethodClientImpl,
            arg => arg,
            arg => arg,
            requestData,
            cb);
    }, false, false);
    return new Promise((resolve, _) => {
        try {
            return grpcService[`${grpcMethod}`](JSON.parse(grpcBody), function (err, response) {
                const responseData = JSON.stringify(response);
                if (err) {
                    return resolve({
                        code: err.code,
                        errorMessage: err.details,
                        data: ""
                    });
                } else {
                    log.debug("monitor:", `gRPC response: ${JSON.stringify(response)}`);
                    return resolve({
                        code: 1,
                        errorMessage: "",
                        data: responseData
                    });
                }
            });
        } catch (err) {
            return resolve({
                code: -1,
                errorMessage: `Error ${err}. Please review your gRPC configuration option. The service name must not include package name value, and the method name must follow camelCase format`,
                data: ""
            });
        }

    });
};

/**
 * Returns an array of SHA256 fingerprints for all known root certificates.
 * @returns {Set} A set of SHA256 fingerprints.
 */
module.exports.rootCertificatesFingerprints = () => {
    let fingerprints = tls.rootCertificates.map(cert => {
        let certLines = cert.split("\n");
        certLines.shift();
        certLines.pop();
        let certBody = certLines.join("");
        let buf = Buffer.from(certBody, "base64");

        const shasum = crypto.createHash("sha256");
        shasum.update(buf);

        return shasum.digest("hex").toUpperCase().replace(/(.{2})(?!$)/g, "$1:");
    });

    fingerprints.push("6D:99:FB:26:5E:B1:C5:B3:74:47:65:FC:BC:64:8F:3C:D8:E1:BF:FA:FD:C4:C2:F9:9B:9D:47:CF:7F:F1:C2:4F"); // ISRG X1 cross-signed with DST X3
    fingerprints.push("8B:05:B6:8C:C6:59:E5:ED:0F:CB:38:F2:C9:42:FB:FD:20:0E:6F:2F:F9:F8:5D:63:C6:99:4E:F5:E0:B0:27:01"); // ISRG X2 cross-signed with ISRG X1

    return new Set(fingerprints);
};

module.exports.SHAKE256_LENGTH = 16;

/**
 * @param {string} data The data to be hashed
 * @param {number} len Output length of the hash
 * @returns {string} The hashed data in hex format
 */
module.exports.shake256 = (data, len) => {
    if (!data) {
        return "";
    }
    return crypto.createHash("shake256", { outputLength: len })
        .update(data)
        .digest("hex");
};

/**
 * Non await sleep
 * Source: https://stackoverflow.com/questions/59099454/is-there-a-way-to-call-sleep-without-await-keyword
 * @param {number} n Milliseconds to wait
 * @returns {void}
 */
module.exports.wait = (n) => {
    Atomics.wait(new Int32Array(new SharedArrayBuffer(4)), 0, 0, n);
};

// For unit test, export functions
if (process.env.TEST_BACKEND) {
    module.exports.__test = {
        parseCertificateInfo,
    };
    module.exports.__getPrivateFunction = (functionName) => {
        return module.exports.__test[functionName];
    };
}

/**
 * Generates an abort signal with the specified timeout.
 * @param {number} timeoutMs - The timeout in milliseconds.
 * @returns {AbortSignal | null} - The generated abort signal, or null if not supported.
 */
module.exports.axiosAbortSignal = (timeoutMs) => {
    try {
        // Just in case, as 0 timeout here will cause the request to be aborted immediately
        if (!timeoutMs || timeoutMs <= 0) {
            timeoutMs = 5000;
        }
        return AbortSignal.timeout(timeoutMs);
    } catch (_) {
        // v16-: AbortSignal.timeout is not supported
        try {
            const abortController = new AbortController();

            setTimeout(() => abortController.abort(), timeoutMs);

            return abortController.signal;
        } catch (_) {
            // v15-: AbortController is not supported
            return null;
        }
    }
};<|MERGE_RESOLUTION|>--- conflicted
+++ resolved
@@ -472,12 +472,8 @@
  * Run a query on MySQL/MariaDB
  * @param {string} connectionString The database connection string
  * @param {string} query The query to validate the database with
-<<<<<<< HEAD
  * @param {?string} password The password to use
- * @returns {Promise<(string)>}
-=======
  * @returns {Promise<(string)>} Response from server
->>>>>>> 87b2e45f
  */
 exports.mysqlQuery = function (connectionString, query, password = undefined) {
     return new Promise((resolve, reject) => {

const tcpp = require("tcp-ping");
const Ping = require("./ping-lite");
const { R } = require("redbean-node");
const { log, genSecret } = require("../src/util");
const passwordHash = require("./password-hash");
const { Resolver } = require("dns");
const childProcess = require("child_process");
const iconv = require("iconv-lite");
const chardet = require("chardet");
const mqtt = require("mqtt");
const chroma = require("chroma-js");
const { badgeConstants } = require("./config");
<<<<<<< HEAD
const { NtlmClient } = require("axios-ntlm");
=======
const mssql = require("mssql");
>>>>>>> dc230224

// From ping-lite
exports.WIN = /^win/.test(process.platform);
exports.LIN = /^linux/.test(process.platform);
exports.MAC = /^darwin/.test(process.platform);
exports.FBSD = /^freebsd/.test(process.platform);
exports.BSD = /bsd$/.test(process.platform);

/**
 * Init or reset JWT secret
 * @returns {Promise<Bean>}
 */
exports.initJWTSecret = async () => {
    let jwtSecretBean = await R.findOne("setting", " `key` = ? ", [
        "jwtSecret",
    ]);

    if (!jwtSecretBean) {
        jwtSecretBean = R.dispense("setting");
        jwtSecretBean.key = "jwtSecret";
    }

    jwtSecretBean.value = passwordHash.generate(genSecret());
    await R.store(jwtSecretBean);
    return jwtSecretBean;
};

/**
 * Send TCP request to specified hostname and port
 * @param {string} hostname Hostname / address of machine
 * @param {number} port TCP port to test
 * @returns {Promise<number>} Maximum time in ms rounded to nearest integer
 */
exports.tcping = function (hostname, port) {
    return new Promise((resolve, reject) => {
        tcpp.ping({
            address: hostname,
            port: port,
            attempts: 1,
        }, function (err, data) {

            if (err) {
                reject(err);
            }

            if (data.results.length >= 1 && data.results[0].err) {
                reject(data.results[0].err);
            }

            resolve(Math.round(data.max));
        });
    });
};

/**
 * Ping the specified machine
 * @param {string} hostname Hostname / address of machine
 * @returns {Promise<number>} Time for ping in ms rounded to nearest integer
 */
exports.ping = async (hostname) => {
    try {
        return await exports.pingAsync(hostname);
    } catch (e) {
        // If the host cannot be resolved, try again with ipv6
        if (e.message.includes("service not known")) {
            return await exports.pingAsync(hostname, true);
        } else {
            throw e;
        }
    }
};

/**
 * Ping the specified machine
 * @param {string} hostname Hostname / address of machine to ping
 * @param {boolean} ipv6 Should IPv6 be used?
 * @returns {Promise<number>} Time for ping in ms rounded to nearest integer
 */
exports.pingAsync = function (hostname, ipv6 = false) {
    return new Promise((resolve, reject) => {
        const ping = new Ping(hostname, {
            ipv6
        });

        ping.send(function (err, ms, stdout) {
            if (err) {
                reject(err);
            } else if (ms === null) {
                reject(new Error(stdout));
            } else {
                resolve(Math.round(ms));
            }
        });
    });
};

/**
 * MQTT Monitor
 * @param {string} hostname Hostname / address of machine to test
 * @param {string} topic MQTT topic
 * @param {string} okMessage Expected result
 * @param {Object} [options={}] MQTT options. Contains port, username,
 * password and interval (interval defaults to 20)
 * @returns {Promise<string>}
 */
exports.mqttAsync = function (hostname, topic, okMessage, options = {}) {
    return new Promise((resolve, reject) => {
        const { port, username, password, interval = 20 } = options;

        // Adds MQTT protocol to the hostname if not already present
        if (!/^(?:http|mqtt)s?:\/\//.test(hostname)) {
            hostname = "mqtt://" + hostname;
        }

        const timeoutID = setTimeout(() => {
            log.debug("mqtt", "MQTT timeout triggered");
            client.end();
            reject(new Error("Timeout"));
        }, interval * 1000 * 0.8);

        log.debug("mqtt", "MQTT connecting");

        let client = mqtt.connect(hostname, {
            port,
            username,
            password
        });

        client.on("connect", () => {
            log.debug("mqtt", "MQTT connected");

            try {
                log.debug("mqtt", "MQTT subscribe topic");
                client.subscribe(topic);
            } catch (e) {
                client.end();
                clearTimeout(timeoutID);
                reject(new Error("Cannot subscribe topic"));
            }
        });

        client.on("error", (error) => {
            client.end();
            clearTimeout(timeoutID);
            reject(error);
        });

        client.on("message", (messageTopic, message) => {
            if (messageTopic === topic) {
                client.end();
                clearTimeout(timeoutID);
                if (okMessage != null && okMessage !== "" && message.toString() !== okMessage) {
                    reject(new Error(`Message Mismatch - Topic: ${messageTopic}; Message: ${message.toString()}`));
                } else {
                    resolve(`Topic: ${messageTopic}; Message: ${message.toString()}`);
                }
            }
        });

    });
};

/**
 * Use NTLM Auth for a http request.
 * @param {Object} options The http request options
 * @param {Object} ntlmOptions The auth options
 * @returns {Promise<(string[]|Object[]|Object)>}
 */
exports.httpNtlm = function (options, ntlmOptions) {
    return new Promise((resolve, reject) => {
        let client = NtlmClient(ntlmOptions);

        client(options)
            .then((resp) => {
                resolve(resp);
            })
            .catch((err) => {
                reject(err);
            });
    });
};

/**
 * Resolves a given record using the specified DNS server
 * @param {string} hostname The hostname of the record to lookup
 * @param {string} resolverServer The DNS server to use
 * @param {string} resolverPort Port the DNS server is listening on
 * @param {string} rrtype The type of record to request
 * @returns {Promise<(string[]|Object[]|Object)>}
 */
exports.dnsResolve = function (hostname, resolverServer, resolverPort, rrtype) {
    const resolver = new Resolver();
    // Remove brackets from IPv6 addresses so we can re-add them to
    // prevent issues with ::1:5300 (::1 port 5300)
    resolverServer = resolverServer.replace("[", "").replace("]", "");
    resolver.setServers([ `[${resolverServer}]:${resolverPort}` ]);
    return new Promise((resolve, reject) => {
        if (rrtype === "PTR") {
            resolver.reverse(hostname, (err, records) => {
                if (err) {
                    reject(err);
                } else {
                    resolve(records);
                }
            });
        } else {
            resolver.resolve(hostname, rrtype, (err, records) => {
                if (err) {
                    reject(err);
                } else {
                    resolve(records);
                }
            });
        }
    });
};

/**
 * Run a query on SQL Server
 * @param {string} connectionString The database connection string
 * @param {string} query The query to validate the database with
 * @returns {Promise<(string[]|Object[]|Object)>}
 */
exports.mssqlQuery = function (connectionString, query) {
    return new Promise((resolve, reject) => {
        mssql.on("error", err => {
            reject(err);
        });

        mssql.connect(connectionString).then(pool => {
            return pool.request()
                .query(query);
        }).then(result => {
            resolve(result);
        }).catch(err => {
            reject(err);
        }).finally(() => {
            mssql.close();
        });
    });
};

/**
 * Retrieve value of setting based on key
 * @param {string} key Key of setting to retrieve
 * @returns {Promise<any>} Value
 */
exports.setting = async function (key) {
    let value = await R.getCell("SELECT `value` FROM setting WHERE `key` = ? ", [
        key,
    ]);

    try {
        const v = JSON.parse(value);
        log.debug("util", `Get Setting: ${key}: ${v}`);
        return v;
    } catch (e) {
        return value;
    }
};

/**
 * Sets the specified setting to specifed value
 * @param {string} key Key of setting to set
 * @param {any} value Value to set to
 * @param {?string} type Type of setting
 * @returns {Promise<void>}
 */
exports.setSetting = async function (key, value, type = null) {
    let bean = await R.findOne("setting", " `key` = ? ", [
        key,
    ]);
    if (!bean) {
        bean = R.dispense("setting");
        bean.key = key;
    }
    bean.type = type;
    bean.value = JSON.stringify(value);
    await R.store(bean);
};

/**
 * Get settings based on type
 * @param {?string} type The type of setting
 * @returns {Promise<Bean>}
 */
exports.getSettings = async function (type) {
    let list = await R.getAll("SELECT `key`, `value` FROM setting WHERE `type` = ? ", [
        type,
    ]);

    let result = {};

    for (let row of list) {
        try {
            result[row.key] = JSON.parse(row.value);
        } catch (e) {
            result[row.key] = row.value;
        }
    }

    return result;
};

/**
 * Set settings based on type
 * @param {?string} type Type of settings to set
 * @param {Object} data Values of settings
 * @returns {Promise<void>}
 */
exports.setSettings = async function (type, data) {
    let keyList = Object.keys(data);

    let promiseList = [];

    for (let key of keyList) {
        let bean = await R.findOne("setting", " `key` = ? ", [
            key
        ]);

        if (bean == null) {
            bean = R.dispense("setting");
            bean.type = type;
            bean.key = key;
        }

        if (bean.type === type) {
            bean.value = JSON.stringify(data[key]);
            promiseList.push(R.store(bean));
        }
    }

    await Promise.all(promiseList);
};

// ssl-checker by @dyaa
//https://github.com/dyaa/ssl-checker/blob/master/src/index.ts

/**
 * Get number of days between two dates
 * @param {Date} validFrom Start date
 * @param {Date} validTo End date
 * @returns {number}
 */
const getDaysBetween = (validFrom, validTo) =>
    Math.round(Math.abs(+validFrom - +validTo) / 8.64e7);

/**
 * Get days remaining from a time range
 * @param {Date} validFrom Start date
 * @param {Date} validTo End date
 * @returns {number}
 */
const getDaysRemaining = (validFrom, validTo) => {
    const daysRemaining = getDaysBetween(validFrom, validTo);
    if (new Date(validTo).getTime() < new Date().getTime()) {
        return -daysRemaining;
    }
    return daysRemaining;
};

/**
 * Fix certificate info for display
 * @param {Object} info The chain obtained from getPeerCertificate()
 * @returns {Object} An object representing certificate information
 */
const parseCertificateInfo = function (info) {
    let link = info;
    let i = 0;

    const existingList = {};

    while (link) {
        log.debug("cert", `[${i}] ${link.fingerprint}`);

        if (!link.valid_from || !link.valid_to) {
            break;
        }
        link.validTo = new Date(link.valid_to);
        link.validFor = link.subjectaltname?.replace(/DNS:|IP Address:/g, "").split(", ");
        link.daysRemaining = getDaysRemaining(new Date(), link.validTo);

        existingList[link.fingerprint] = true;

        // Move up the chain until loop is encountered
        if (link.issuerCertificate == null) {
            break;
        } else if (link.issuerCertificate.fingerprint in existingList) {
            log.debug("cert", `[Last] ${link.issuerCertificate.fingerprint}`);
            link.issuerCertificate = null;
            break;
        } else {
            link = link.issuerCertificate;
        }

        // Should be no use, but just in case.
        if (i > 500) {
            throw new Error("Dead loop occurred in parseCertificateInfo");
        }
        i++;
    }

    return info;
};

/**
 * Check if certificate is valid
 * @param {Object} res Response object from axios
 * @returns {Object} Object containing certificate information
 */
exports.checkCertificate = function (res) {
    const info = res.request.res.socket.getPeerCertificate(true);
    const valid = res.request.res.socket.authorized || false;

    log.debug("cert", "Parsing Certificate Info");
    const parsedInfo = parseCertificateInfo(info);

    return {
        valid: valid,
        certInfo: parsedInfo
    };
};

/**
 * Check if the provided status code is within the accepted ranges
 * @param {string} status The status code to check
 * @param {string[]} acceptedCodes An array of accepted status codes
 * @returns {boolean} True if status code within range, false otherwise
 * @throws {Error} Will throw an error if the provided status code is not a valid range string or code string
 */
exports.checkStatusCode = function (status, acceptedCodes) {
    if (acceptedCodes == null || acceptedCodes.length === 0) {
        return false;
    }

    for (const codeRange of acceptedCodes) {
        const codeRangeSplit = codeRange.split("-").map(string => parseInt(string));
        if (codeRangeSplit.length === 1) {
            if (status === codeRangeSplit[0]) {
                return true;
            }
        } else if (codeRangeSplit.length === 2) {
            if (status >= codeRangeSplit[0] && status <= codeRangeSplit[1]) {
                return true;
            }
        } else {
            throw new Error("Invalid status code range");
        }
    }

    return false;
};

/**
 * Get total number of clients in room
 * @param {Server} io Socket server instance
 * @param {string} roomName Name of room to check
 * @returns {number}
 */
exports.getTotalClientInRoom = (io, roomName) => {

    const sockets = io.sockets;

    if (!sockets) {
        return 0;
    }

    const adapter = sockets.adapter;

    if (!adapter) {
        return 0;
    }

    const room = adapter.rooms.get(roomName);

    if (room) {
        return room.size;
    } else {
        return 0;
    }
};

/**
 * Allow CORS all origins if development
 * @param {Object} res Response object from axios
 */
exports.allowDevAllOrigin = (res) => {
    if (process.env.NODE_ENV === "development") {
        exports.allowAllOrigin(res);
    }
};

/**
 * Allow CORS all origins
 * @param {Object} res Response object from axios
 */
exports.allowAllOrigin = (res) => {
    res.header("Access-Control-Allow-Origin", "*");
    res.header("Access-Control-Allow-Headers", "Origin, X-Requested-With, Content-Type, Accept");
};

/**
 * Check if a user is logged in
 * @param {Socket} socket Socket instance
 */
exports.checkLogin = (socket) => {
    if (!socket.userID) {
        throw new Error("You are not logged in.");
    }
};

/**
 * For logged-in users, double-check the password
 * @param {Socket} socket Socket.io instance
 * @param {string} currentPassword
 * @returns {Promise<Bean>}
 */
exports.doubleCheckPassword = async (socket, currentPassword) => {
    if (typeof currentPassword !== "string") {
        throw new Error("Wrong data type?");
    }

    let user = await R.findOne("user", " id = ? AND active = 1 ", [
        socket.userID,
    ]);

    if (!user || !passwordHash.verify(currentPassword, user.password)) {
        throw new Error("Incorrect current password");
    }

    return user;
};

/** Start Unit tests */
exports.startUnitTest = async () => {
    console.log("Starting unit test...");
    const npm = /^win/.test(process.platform) ? "npm.cmd" : "npm";
    const child = childProcess.spawn(npm, [ "run", "jest" ]);

    child.stdout.on("data", (data) => {
        console.log(data.toString());
    });

    child.stderr.on("data", (data) => {
        console.log(data.toString());
    });

    child.on("close", function (code) {
        console.log("Jest exit code: " + code);
        process.exit(code);
    });
};

/**
 * Convert unknown string to UTF8
 * @param {Uint8Array} body Buffer
 * @returns {string}
 */
exports.convertToUTF8 = (body) => {
    const guessEncoding = chardet.detect(body);
    const str = iconv.decode(body, guessEncoding);
    return str.toString();
};

/**
 * Returns a color code in hex format based on a given percentage:
 * 0% => hue = 10 => red
 * 100% => hue = 90 => green
 *
 * @param {number} percentage float, 0 to 1
 * @param {number} maxHue
 * @param {number} minHue, int
 * @returns {string}, hex value
 */
exports.percentageToColor = (percentage, maxHue = 90, minHue = 10) => {
    const hue = percentage * (maxHue - minHue) + minHue;
    try {
        return chroma(`hsl(${hue}, 90%, 40%)`).hex();
    } catch (err) {
        return badgeConstants.naColor;
    }
};

/**
 * Joins and array of string to one string after filtering out empty values
 *
 * @param {string[]} parts
 * @param {string} connector
 * @returns {string}
 */
exports.filterAndJoin = (parts, connector = "") => {
    return parts.filter((part) => !!part && part !== "").join(connector);
};

/**
 * Send a 403 response
 * @param {Object} res Express response object
 * @param {string} [msg=""] Message to send
 */
module.exports.send403 = (res, msg = "") => {
    res.status(403).json({
        "status": "fail",
        "msg": msg,
    });
};<|MERGE_RESOLUTION|>--- conflicted
+++ resolved
@@ -10,11 +10,8 @@
 const mqtt = require("mqtt");
 const chroma = require("chroma-js");
 const { badgeConstants } = require("./config");
-<<<<<<< HEAD
+const mssql = require("mssql");
 const { NtlmClient } = require("axios-ntlm");
-=======
-const mssql = require("mssql");
->>>>>>> dc230224
 
 // From ping-lite
 exports.WIN = /^win/.test(process.platform);

--- conflicted
+++ resolved
@@ -5,12 +5,8 @@
 const apicache = require("../modules/apicache");
 const Monitor = require("../model/monitor");
 const dayjs = require("dayjs");
-<<<<<<< HEAD
 const { UP, flipStatus, log_debug } = require("../../src/util");
-=======
-const { UP, flipStatus, debug } = require("../../src/util");
 const StatusPage = require("../model/status_page");
->>>>>>> 1ba92d80
 let router = express.Router();
 
 let cache = apicache.middleware;
